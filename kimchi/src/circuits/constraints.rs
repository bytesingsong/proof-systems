--- conflicted
+++ resolved
@@ -48,6 +48,8 @@
     pub foreign_field_mul: bool,
     /// XOR gate
     pub xor: bool,
+    /// ROT gate
+    pub rot: bool,
     /// Lookups
     pub lookup_configuration: Option<LookupConfiguration<F>>,
 }
@@ -129,6 +131,10 @@
     /// Xor gate selector over domain d8
     #[serde_as(as = "Option<o1_utils::serialization::SerdeAs>")]
     pub xor_selector8: Option<E<F, D<F>>>,
+
+    /// Rot gate selector over domain d8
+    #[serde_as(as = "Option<o1_utils::serialization::SerdeAs>")]
+    pub rot_selector8: Option<E<F, D<F>>>,
 }
 
 #[serde_as]
@@ -157,10 +163,6 @@
 
     /// Foreign field modulus
     pub foreign_field_modulus: Option<BigUint>,
-
-    /// Rotation gate selector polynomial
-    #[serde(bound = "Option<SelectorPolynomial<F>>: Serialize + DeserializeOwned")]
-    pub rot_selector_poly: Option<SelectorPolynomial<F>>,
 
     /// wire coordinate shifts
     #[serde_as(as = "[o1_utils::serialization::SerdeAs; PERMUTS]")]
@@ -571,6 +573,19 @@
             }
         };
 
+        let rot_selector8 = {
+            if !self.feature_flags.rot {
+                None
+            } else {
+                Some(selector_polynomial(
+                    GateType::Rot64,
+                    &self.gates,
+                    &self.domain,
+                    &self.domain.d8,
+                ))
+            }
+        };
+
         // TODO: This doesn't need to be degree 8 but that would require some changes in expr
         let coefficients8 = array::from_fn(|i| {
             evaluated_column_coefficients.coefficients[i]
@@ -591,6 +606,7 @@
             foreign_field_add_selector8,
             foreign_field_mul_selector8,
             xor_selector8,
+            rot_selector8,
         }
     }
 }
@@ -688,6 +704,7 @@
             foreign_field_add: false,
             foreign_field_mul: false,
             xor: false,
+            rot: false,
         };
 
         for gate in &gates {
@@ -702,57 +719,7 @@
                 GateType::Xor16 => feature_flags.xor = true,
                 _ => (),
             }
-<<<<<<< HEAD
-        };
-
-        // Range check constraint selector polynomials
-        let range_gates = range_check::gadget::circuit_gates();
-        let range_check_selector_polys = {
-            if circuit_gates_used.is_disjoint(&range_gates.into_iter().collect()) {
-                None
-            } else {
-                Some(array::from_fn(|i| {
-                    selector_polynomial(range_gates[i], &gates, &domain)
-                }))
-            }
-        };
-
-        // Foreign field addition constraint selector polynomial
-        let ffadd_gates = [GateType::ForeignFieldAdd];
-        let foreign_field_add_selector_poly = {
-            if circuit_gates_used.is_disjoint(&ffadd_gates.into_iter().collect()) {
-                None
-            } else {
-                Some(selector_polynomial(ffadd_gates[0], &gates, &domain))
-            }
-        };
-
-        let xor_gate = [GateType::Xor16];
-        let xor_selector_poly = {
-            if circuit_gates_used.is_disjoint(&xor_gate.into_iter().collect()) {
-                None
-            } else {
-                Some(selector_polynomial(xor_gate[0], &gates, &domain))
-            }
-        };
-
-        // Rotation constraint selector polynomials
-        let rot_gate = [GateType::Rot64];
-        let rot_selector_poly = {
-            if circuit_gates_used.is_disjoint(&rot_gate.into_iter().collect()) {
-                None
-            } else {
-                Some(selector_polynomial(rot_gate[0], &gates, &domain))
-            }
-        };
-
-        //
-        // Coefficient
-        // -----------
-        //
-=======
-        }
->>>>>>> c2abf3eb
+        }
 
         //~ 4. sample the `PERMUTS` shifts.
         let shifts = Shifts::new(&domain.d1);
@@ -780,11 +747,6 @@
             prev_challenges: self.prev_challenges,
             sid,
             foreign_field_modulus: self.foreign_field_modulus,
-<<<<<<< HEAD
-            rot_selector_poly,
-            xor_selector_poly,
-=======
->>>>>>> c2abf3eb
             gates,
             shift: shifts.shifts,
             endo,
