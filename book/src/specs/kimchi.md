# Kimchi

* This document specifies *kimchi*, a zero-knowledge proof system that's a variant of PLONK.
* This document does not specify how circuits are created or executed, but only how to convert a circuit and its execution into a proof.

Table of content:

<!-- toc -->

## Overview

There are three main algorithms to kimchi:

* [Setup](#constraint-system-creation): takes a circuit and produces a prover index, and a verifier index.
* [Proof creation](#proof-creation): takes the prover index, and the execution trace of the circuit to produce a proof.
* [Proof verification](#proof-verification): takes the verifier index and a proof to verify.

As part of these algorithms, a number of tables are created (and then converted into polynomials) to create a proof.

### Tables used to describe a circuit

The following tables are created to describe the circuit:

**Gates**. A circuit is described by a series of gates, that we list in a table.
The columns of the tables list the gates, while the rows are the length of the circuit.
For each row, only a single gate can take a value $1$ while all other gates take the value $0$.

|  row  | Generic | Poseidon | CompleteAdd | VarBaseMul | EndoMul | EndoMulScalar | ChaCha0 | ChaCha1 | ChaCha2 | ChaChaFinal |
| :---: | :-----: | :------: | :---------: | :--------: | :-----: | :-----------: | :-----: | :-----: | :-----: | :---------: |
|   0   |    1    |    0     |      0      |     0      |    0    |       0       |    0    |    0    |    0    |      0      |
|   1   |    0    |    1     |      0      |     0      |    0    |       0       |    0    |    0    |    0    |      0      |

**Coefficients**. The coefficient table has 15 columns, and is used to tweak the gates.
Currently, only the [Generic](#double-generic-gate) and the [Poseidon](#poseidon) gates use it (refer to their own sections to see how).
All other gates set their values to $0$.

|  row  |   0   |   1   |   2   |   3   |   4   |   5   |   6   |   7   |   8   |   9   |  10   |  11   |  12   |  13   |  14   |
| :---: | :---: | :---: | :---: | :---: | :---: | :---: | :---: | :---: | :---: | :---: | :---: | :---: | :---: | :---: | :---: |
|   0   |   /   |   /   |   /   |   /   |   /   |   /   |   /   |   /   |   /   |   /   |   /   |   /   |   /   |   /   |   /   |

**Wiring (or Permutation, or sigmas)**. For gates to take the outputs of other gates as inputs, we use a wiring table to wire registers together.
To learn about registers, see the next section.
It is defined at every row, but only for the first $7$ registers.
Each cell specifies a `(row, column)` tuple that it should be wired to.  Cells that are not connected to another cell are wired to themselves.
Note that if three or more registers are wired together, they must form a cycle.
For example, if register `(0, 4)` is wired to both registers `(80, 6)` and `(90, 0)` then you would have the following table:

|  row  |    0    |   1   |   2   |   3   |    4     |   5   |    6     |
| :---: | :-----: | :---: | :---: | :---: | :------: | :---: | :------: |
|   0   |   0,0   |  0,1  |  0,2  |  0,3  | **80,6** |  0,5  |   0,6    |
|  ...  |         |       |       |       |          |       |          |
|  80   |  80,0   | 80,1  | 80,2  | 80,3  |   80,4   | 80,5  | **90,0** |
|  ...  |         |       |       |       |          |       |          |
|  90   | **0,4** | 90,1  | 90,2  | 90,3  |   90,4   | 90,5  |   90,6   |

The lookup feature is currently optional, as it can add some overhead to the protocol.
In the case where you would want to use lookups, the following tables would be needed:

**Lookup Tables**. The different [lookup tables](https://en.wikipedia.org/wiki/Lookup_table) that are used in the circuit. For example, the XOR lookup table:

| l   | r   | o   |
| --- | --- | --- |
| 1   | 0   | 1   |
| 0   | 1   | 1   |
| 1   | 1   | 0   |
| 0   | 0   | 0   |

**Lookup selectors**. A lookup selector is used to perform a number of queries in different lookup tables. Any gate can advertise its use of a lookup selector (so a lookup selector can be associated to several gates), and on which rows they want to use them (current and/or next). In cases where a gate need to use lookups in its current row only, and is the only one performing a specific combination of queries, then its gate selector can be used in place of a lookup selector. As with gates, lookup selectors (including gates used as lookup selectors) are mutually exclusives (only one can be used on a given row).

We currently have two lookup selectors:

|  row  | ChaChaQuery | ChaChaFinalQuery |
| :---: | :---------: | :--------------: |
|   0   |      0      |        0         |
|   1   |      1      |        0         |

Where each apply 4 queries. A query is a table describing which lookup table it queries, and the linear combination of the witness to use in the query.
For example, the following table describes a query into the XOR table made out of linear combinations of registers (checking that $r_0 \oplus r_2 = 2 \cdot r_1$):

| table_id |   l   |   r   |   o   |
| :------: | :---: | :---: | :---: |
|   XOR    | 1, r0 | 1, r2 | 2, r1 |

### Tables produced during proof creation

The following tables are created by the prover at runtime:

**Registers (or Witness)**. Registers are also defined at every row, and are split into two types: the *IO registers* from $0$ to $6$ usually contain input or output of the gates (note that a gate can output a value on the next row as well).
I/O registers can be wired to each other (they'll be forced to have the same value), no matter what row they're on (for example, the register at `row:0, col:4` can be wired to the register at `row:80, col:6`).
The rest of the registers, $7$ through $14$, are called *advice registers* as they can store values that useful only for the row's active gate.
Think of them as intermediary or temporary values needed in the computation when the prover executes a circuit.

|  row  |   0   |   1   |   2   |   3   |   4   |   5   |   6   |   7   |   8   |   9   |  10   |  11   |  12   |  13   |  14   |
| :---: | :---: | :---: | :---: | :---: | :---: | :---: | :---: | :---: | :---: | :---: | :---: | :---: | :---: | :---: | :---: |
|   0   |   /   |   /   |   /   |   /   |   /   |   /   |   /   |   /   |   /   |   /   |   /   |   /   |   /   |   /   |   /   |

**Wiring (Permutation) trace**. You can think of the permutation trace as an extra register that is used to enforce the wiring specified in the wiring table.
It is a single column that applies on all the rows as well, which the prover computes as part of a proof.

|  row  |  pt   |
| :---: | :---: |
|   0   |   /   |

**Queries trace**. These are the actual values made by queries, calculated by the prover at runtime, and used to construct the proof.

**Table trace**. Represents the concatenation of all the lookup tables, combined into a single column at runtime by both the prover and the verifier.

**Sorted trace**. Represents the processed (see the lookup section) concatenation of the queries trace and the table trace. It is produced at runtime by the prover. The sorted trace is long enough that it is split in several columns.

**Lookup (aggregation, or permutation) trace**. This is a one column table that is similar to the wiring (permutation) trace we talked above. It is produced at runtime by the prover.

## Dependencies

To specify kimchi, we rely on a number of primitives that are specified outside of this specification.
In this section we list these specifications, as well as the interfaces we make use of in this specification.

### Polynomial Commitments

Refer to the [specification on polynomial commitments](./poly-commitment.md).
We make use of the following functions from that specification:

- `PolyCom.non_hiding_commit(poly) -> PolyCom::NonHidingCommitment`
- `PolyCom.commit(poly) -> PolyCom::HidingCommitment`
- `PolyCom.evaluation_proof(poly, commitment, point) -> EvaluationProof`
- `PolyCom.verify(commitment, point, evaluation, evaluation_proof) -> bool`

### Poseidon hash function

Refer to the [specification on Poseidon](./poseidon.md).
We make use of the following functions from that specification:

- `Poseidon.init(params) -> FqSponge`
- `Poseidon.update(field_elem)`
- `Poseidon.finalize() -> FieldElem`

specify the following functions on top:

- `Poseidon.produce_challenge()` (TODO: uses the endomorphism)
- `Poseidon.to_fr_sponge() -> state_of_fq_sponge_before_eval, FrSponge`

With the current parameters:

* S-Box alpha: `7`
* Width: `3`
* Rate: `2`
* Full rounds: `55`
* Round constants: [`fp_kimchi`](https://github.com/o1-labs/proof-systems/blob/0b01f7575cdfa45541fcfcd88d59f73b015af56b/oracle/src/pasta/fp_kimchi.rs#L55), [`fq_kimchi`](https://github.com/o1-labs/proof-systems/blob/0b01f7575cdfa45541fcfcd88d59f73b015af56b/oracle/src/pasta/fq_kimchi.rs#L54)
* MDS matrix: [`fp_kimchi`](https://github.com/o1-labs/proof-systems/blob/0b01f7575cdfa45541fcfcd88d59f73b015af56b/oracle/src/pasta/fp_kimchi.rs#L10), [`fq_kimchi`](https://github.com/o1-labs/proof-systems/blob/0b01f7575cdfa45541fcfcd88d59f73b015af56b/oracle/src/pasta/fq_kimchi.rs#L10)

### Pasta

Kimchi is made to work on cycles of curves, so the protocol switch between two fields Fq and Fr, where Fq represents the base field and Fr represents the scalar field.

See the [Pasta curves specification](./pasta.md).

## Constraints

Kimchi enforces the correct execution of a circuit by creating a number of constraints and combining them together.
In this section, we describe all the constraints that make up the main polynomial $f$ once combined.

We define the following functions:

* `combine_constraints(range_alpha, constraints)`, which takes a range of contiguous powers of alpha and a number of constraints.
It returns the sum of all the constraints, where each constraint has been multiplied by a power of alpha.
In other words it returns:
$$ \sum_i \alpha^i \cdot \text{constraint}_i $$

The different ranges of alpha are described as follows:

<!-- generated using `cargo test -p kimchi --lib -- alphas::tests::get_alphas_for_spec --nocapture` -->
* **gates**. Offset starts at 0 and 21 powers of $\alpha$ are used
* **Permutation**. Offset starts at 21 and 3 powers of $\alpha$ are used

```admonish
As gates are mutually exclusive (a single gate is used on each row), we can reuse the same range of powers of alpha across all the gates.
```

TODO: linearization

### Permutation


The permutation constraints are the following 4 constraints:

The two sides of the coin (with $\text{shift}_0 = 1$):

$$\begin{align}
    & z(x) \cdot zkpm(x) \cdot \alpha^{PERM0} \cdot \\
    & (w_0(x) + \beta \cdot \text{shift}_0 x + \gamma) \cdot \\
    & (w_1(x) + \beta \cdot \text{shift}_1 x + \gamma) \cdot \\
    & (w_2(x) + \beta \cdot \text{shift}_2 x + \gamma) \cdot \\
    & (w_3(x) + \beta \cdot \text{shift}_3 x + \gamma) \cdot \\
    & (w_4(x) + \beta \cdot \text{shift}_4 x + \gamma) \cdot \\
    & (w_5(x) + \beta \cdot \text{shift}_5 x + \gamma) \cdot \\
    & (w_6(x) + \beta \cdot \text{shift}_6 x + \gamma)
\end{align}$$

and

$$\begin{align}
& -1 \cdot z(x \omega) \cdot zkpm(x) \cdot \alpha^{PERM0} \cdot \\
& (w_0(x) + \beta \cdot \sigma_0(x) + \gamma) \cdot \\
& (w_1(x) + \beta \cdot \sigma_1(x) + \gamma) \cdot \\
& (w_2(x) + \beta \cdot \sigma_2(x) + \gamma) \cdot \\
& (w_3(x) + \beta \cdot \sigma_3(x) + \gamma) \cdot \\
& (w_4(x) + \beta \cdot \sigma_4(x) + \gamma) \cdot \\
& (w_5(x) + \beta \cdot \sigma_5(x) + \gamma) \cdot \\
& (w_6(x) + \beta \cdot \sigma_6(x) + \gamma) \cdot
\end{align}$$

the initialization of the accumulator:

$$(z(x) - 1) L_1(x) \alpha^{PERM1}$$

and the accumulator's final value:

$$(z(x) - 1) L_{n-k}(x) \alpha^{PERM2}$$

You can read more about why it looks like that in [this post](https://minaprotocol.com/blog/a-more-efficient-approach-to-zero-knowledge-for-plonk).

The quotient contribution of the permutation is split into two parts $perm$ and $bnd$.
They will be used by the prover.

$$
\begin{align}
perm(x) =
    & \; a^{PERM0} \cdot zkpl(x) \cdot [ \\
    & \;\;   z(x) \cdot \\
    & \;\;   (w_0(x) + \gamma + x \cdot \beta \cdot \text{shift}_0) \cdot \\
    & \;\;   (w_1(x) + \gamma + x \cdot \beta \cdot \text{shift}_1) \cdot \\
    & \;\;   (w_2(x) + \gamma + x \cdot \beta \cdot \text{shift}_2) \cdot \\
    & \;\;   (w_3(x) + \gamma + x \cdot \beta \cdot \text{shift}_3) \cdot \\
    & \;\;   (w_4(x) + \gamma + x \cdot \beta \cdot \text{shift}_4) \cdot \\
    & \;\;   (w_5(x) + \gamma + x \cdot \beta \cdot \text{shift}_5) \cdot \\
    & \;\;   (w_6(x) + \gamma + x \cdot \beta \cdot \text{shift}_6) \cdot \\
    & \;   - \\
    & \;\;   z(x \cdot w) \cdot \\
    & \;\;   (w_0(x) + \gamma + \sigma_0 \cdot \beta) \cdot \\
    & \;\;   (w_1(x) + \gamma + \sigma_1 \cdot \beta) \cdot \\
    & \;\;   (w_2(x) + \gamma + \sigma_2 \cdot \beta) \cdot \\
    & \;\;   (w_3(x) + \gamma + \sigma_3 \cdot \beta) \cdot \\
    & \;\;   (w_4(x) + \gamma + \sigma_4 \cdot \beta) \cdot \\
    & \;\;   (w_5(x) + \gamma + \sigma_5 \cdot \beta) \cdot \\
    & \;\;   (w_6(x) + \gamma + \sigma_6 \cdot \beta) \cdot \\
    &]
\end{align}
$$

and `bnd`:

$$bnd(x) =
    a^{PERM1} \cdot \frac{z(x) - 1}{x - 1}
    +
    a^{PERM2} \cdot \frac{z(x) - 1}{x - sid[n-k]}
$$

The linearization:

$\text{scalar} \cdot \sigma_6(x)$

where $\text{scalar}$ is computed as:

$$
\begin{align}
z(\zeta \omega) \beta \alpha^{PERM0} zkpl(\zeta) \cdot \\
(\gamma + \beta \sigma_0(\zeta) + w_0(\zeta)) \cdot \\
(\gamma + \beta \sigma_1(\zeta) + w_1(\zeta)) \cdot \\
(\gamma + \beta \sigma_2(\zeta) + w_2(\zeta)) \cdot \\
(\gamma + \beta \sigma_3(\zeta) + w_3(\zeta)) \cdot \\
(\gamma + \beta \sigma_4(\zeta) + w_4(\zeta)) \cdot \\
(\gamma + \beta \sigma_5(\zeta) + w_5(\zeta)) \cdot \\
\end{align}
$$

To compute the permutation aggregation polynomial,
the prover interpolates the polynomial that has the following evaluations.
The first evaluation represents the initial value of the accumulator:
$$z(g^0) = 1$$
For $i = 0, \cdot, n - 4$, where $n$ is the size of the domain,
evaluations are computed as:

$$z(g^{i+1}) = z_1 / z_2$$

with

$$
\begin{align}
z_1 = &\ (w_0(g^i + sid(g^i) \cdot beta \cdot shift_0 + \gamma) \cdot \\
&\ (w_1(g^i) + sid(g^i) \cdot beta \cdot shift_1 + \gamma) \cdot \\
&\ (w_2(g^i) + sid(g^i) \cdot beta \cdot shift_2 + \gamma) \cdot \\
&\ (w_3(g^i) + sid(g^i) \cdot beta \cdot shift_3 + \gamma) \cdot \\
&\ (w_4(g^i) + sid(g^i) \cdot beta \cdot shift_4 + \gamma) \cdot \\
&\ (w_5(g^i) + sid(g^i) \cdot beta \cdot shift_5 + \gamma) \cdot \\
&\ (w_6(g^i) + sid(g^i) \cdot beta \cdot shift_6 + \gamma)
\end{align}
$$

and

$$
\begin{align}
z_2 = &\ (w_0(g^i) + \sigma_0 \cdot beta + \gamma) \cdot \\
&\ (w_1(g^i) + \sigma_1 \cdot beta + \gamma) \cdot \\
&\ (w_2(g^i) + \sigma_2 \cdot beta + \gamma) \cdot \\
&\ (w_3(g^i) + \sigma_3 \cdot beta + \gamma) \cdot \\
&\ (w_4(g^i) + \sigma_4 \cdot beta + \gamma) \cdot \\
&\ (w_5(g^i) + \sigma_5 \cdot beta + \gamma) \cdot \\
&\ (w_6(g^i) + \sigma_6 \cdot beta + \gamma)
\end{align}
$$


If computed correctly, we should have $z(g^{n-3}) = 1$.

Finally, randomize the last `EVAL_POINTS` evaluations $z(g^{n-2})$ and $z(g^{n-1})$,
in order to add zero-knowledge to the protocol.


### Lookup

Lookups in kimchi allows you to check if a single value, or a series of values, are part of a table.
The first case is useful to check for checking if a value belongs to a range (from 0 to 1,000, for example), whereas the second case is useful to check truth tables (for example, checking that three values can be found in the rows of an XOR table) or write and read from a memory vector (where one column is an index, and the other is the value stored at that index).

```admonish
Similarly to the generic gate, each values taking part in a lookup can be scaled with a fixed field element.
```

The lookup functionality is an opt-in feature of kimchi that can be used by custom gates.
From the user's perspective, not using any gates that make use of lookups means that the  feature will be disabled and there will be no overhead to the protocol.

```admonish
For now, the Chacha gates are the only gates making use of lookups.
```

Refer to the [lookup RFC](../rfcs/3-lookup.md) for an overview of the lookup feature.

In this section, we describe the tables kimchi supports, as well as the different lookup selectors (and their associated queries)

#### The Lookup Tables

Kimchi currently supports a single lookup table:

```rs
/// The table ID associated with the XOR lookup table.
pub const XOR_TABLE_ID: i32 = 0;

/// The range check table ID.
pub const RANGE_CHECK_TABLE_ID: i32 = 1;

```


**XOR**. The lookup table for 4-bit xor.
Note that it is constructed so that `(0, 0, 0)` is the last position in the table.

This is because tables are extended to the full size of a column (essentially)
by padding them with their final value. And, having the value `(0, 0, 0)` here means
that when we commit to this table and use the dummy value in the `lookup_sorted`
columns, those entries that have the dummy value of

$$0 = 0 + j * 0 + j^2 * 0$$

will translate into a scalar multiplication by 0, which is free.


#### The Lookup Selectors

**ChaChaSelector**. Performs 4 queries to the XOR lookup table.

|   l   |   r   |   o    | -   |   l   |   r   |   o    | -   |   l   |   r   |   o    | -   |   l   |   r    |   o    |
| :---: | :---: | :----: | --- | :---: | :---: | :----: | --- | :---: | :---: | :----: | --- | :---: | :----: | :----: |
| 1, r3 | 1, r7 | 1, r11 | -   | 1, r4 | 1, r8 | 1, r12 | -   | 1, r5 | 1, r9 | 1, r13 | -   | 1, r6 | 1, r10 | 1, r14 |

**ChaChaFinalSelector**. Performs 4 different queries to the XOR lookup table. (TODO: specify the layout)

#### Producing the sorted table as the prover


Because of our ZK-rows, we can't do the trick in the plookup paper of
wrapping around to enforce consistency between the sorted lookup columns.

Instead, we arrange the LookupSorted table into columns in a snake-shape.

Like so,

```
_   _
| | | | |
| | | | |
|_| |_| |
```

or, imagining the full sorted array is `[ s0, ..., s8 ]`, like

```
s0 s4 s4 s8
s1 s3 s5 s7
s2 s2 s6 s6
```

So the direction ("increasing" or "decreasing" (relative to LookupTable) is

```
if i % 2 = 0 { Increasing } else { Decreasing }
```

Then, for each `i < max_lookups_per_row`, if `i % 2 = 0`, we enforce that the
last element of `LookupSorted(i) = last element of LookupSorted(i + 1)`,
and if `i % 2 = 1`, we enforce that
the first element of `LookupSorted(i) = first element of LookupSorted(i + 1)`.



### Gates

A circuit is described as a series of gates.
In this section we describe the different gates currently supported by kimchi, the constraints associated to them, and the way the register table, coefficient table, and permutation can be used in conjunction.

TODO: for each gate describe how to create it?

#### Double Generic Gate

The double generic gate contains two generic gates.

A generic gate is simply the 2-fan in gate specified in the
vanilla PLONK protocol that allows us to do operations like:

* addition of two registers (into an output register)
* or multiplication of two registers
* equality of a register with a constant

More generally, the generic gate controls the coefficients $c_i$ in the equation:

$$c_0 \cdot l + c_1 \cdot r + c_2 \cdot o + c_3 \cdot (l \times r) + c_4$$

The layout of the gate is the following:

|  0 |  1 |  2 |  3 |  4 |  5 | 6 | 7 | 8 | 9 | 10 | 11 | 12 | 13 | 14 |
|:--:|:--:|:--:|:--:|:--:|:--:|:-:|:-:|:-:|:-:|:--:|:--:|:--:|:--:|:--:|
| l1 | r1 | o1 | l2 | r2 | o2 |   |   |   |   |    |    |    |    |    |

where l1, r1, and o1 (resp. l2, r2, o2)
are the left, right, and output registers
of the first (resp. second) generic gate.

The selectors are stored in the coefficient table as:

|  0 |  1 |  2 |  3 |  4 |  5 | 6  |  7 |  8 |  9 | 10 | 11 | 12 | 13 | 14 |
|:--:|:--:|:--:|:--:|:--:|:--:|:--:|:--:|:--:|:--:|:--:|:--:|:--:|:--:|:--:|
| l1 | r1 | o1 | m1 | c1 | l2 | r2 | o2 | m2 | c2 |    |    |    |    |    |

with m1 (resp. m2) the mul selector for the first (resp. second) gate,
and c1 (resp. c2) the constant selector for the first (resp. second) gate.

The constraints:

* $w_0 \cdot c_0 + w_1 \cdot c_1 + w_2 \cdot c_2 + w_0 \cdot w_1 \cdot c_3 + c_4$
* $w_3 \cdot c_5 + w_4 \cdot c_6 + w_5 \cdot c_7 + w_3 w_4 c_8 + c_9$

where the $c_i$ are the [coefficients]().


#### Poseidon

The poseidon gate encodes 5 rounds of the poseidon permutation.
A state is represents by 3 field elements. For example,
the first state is represented by `(s0, s0, s0)`,
and the next state, after permutation, is represented by `(s1, s1, s1)`.

Below is how we store each state in the register table:

|  0 |  1 |  2 |  3 |  4 |  5 |  6 |  7 |  8 |  9 | 10 | 11 | 12 | 13 | 14 |
|:--:|:--:|:--:|:--:|:--:|:--:|:--:|:--:|:--:|:--:|:--:|:--:|:--:|:--:|:--:|
| s0 | s0 | s0 | s4 | s4 | s4 | s1 | s1 | s1 | s2 | s2 | s2 | s3 | s3 | s3 |
| s5 | s5 | s5 |    |    |    |    |    |    |    |    |    |    |    |    |

The last state is stored on the next row. This last state is either used:

* with another Poseidon gate on that next row, representing the next 5 rounds.
* or with a Zero gate, and a permutation to use the output elsewhere in the circuit.
* or with another gate expecting an input of 3 field elements in its first registers.

```admonish
As some of the poseidon hash variants might not use $5k$ rounds (for some $k$),
the result of the 4-th round is stored directly after the initial state.
This makes that state accessible to the permutation.
```

We define $M_{r, c}$ as the MDS matrix at row $r$ and column $c$.

We define the S-box operation as $w^S$ for $S$ the `SPONGE_BOX` constant.

We store the 15 round constants $r_i$ required for the 5 rounds (3 per round) in the coefficient table:

|  0 |  1 |  2 |  3 |  4 |  5 |  6 |  7 |  8 |  9 | 10 | 11 | 12 | 13 | 14 |
|:--:|:--:|:--:|:--:|:--:|:--:|:--:|:--:|:--:|:--:|:--:|:--:|:--:|:--:|:--:|
| r0 | r1 | r2 | r3 | r4 | r5 | r6 | r7 | r8 | r9 | r10 | r11 | r12 | r13 | r14 |

The initial state, stored in the first three registers, are not constrained.
The following 4 states (of 3 field elements), including 1 in the next row,
are constrained to represent the 5 rounds of permutation.
Each of the associated 15 registers is associated to a constraint, calculated as:

first round:
* $w_6 - [r_0 + (M_{0, 0} w_0^S + M_{0, 1} w_1^S + M_{0, 2} w_2^S)]$
* $w_7 - [r_1 + (M_{1, 0} w_0^S + M_{1, 1} w_1^S + M_{1, 2} w_2^S)]$
* $w_8 - [r_2 + (M_{2, 0} w_0^S + M_{2, 1} w_1^S + M_{2, 2} w_2^S)]$

second round:
* $w_9 - [r_3 + (M_{0, 0} w_6^S + M_{0, 1} w_7^S + M_{0, 2} w_8^S)]$
* $w_{10} - [r_4 + (M_{1, 0} w_6^S + M_{1, 1} w_7^S + M_{1, 2} w_8^S)]$
* $w_{11} - [r_5 + (M_{2, 0} w_6^S + M_{2, 1} w_7^S + M_{2, 2} w_8^S)]$

third round:
* $w_{12} - [r_6 + (M_{0, 0} w_9^S + M_{0, 1} w_{10}^S + M_{0, 2} w_{11}^S)]$
* $w_{13} - [r_7 + (M_{1, 0} w_9^S + M_{1, 1} w_{10}^S + M_{1, 2} w_{11}^S)]$
* $w_{14} - [r_8 + (M_{2, 0} w_9^S + M_{2, 1} w_{10}^S + M_{2, 2} w_{11}^S)]$

fourth round:
* $w_3 - [r_9 + (M_{0, 0} w_{12}^S + M_{0, 1} w_{13}^S + M_{0, 2} w_{14}^S)]$
* $w_4 - [r_{10} + (M_{1, 0} w_{12}^S + M_{1, 1} w_{13}^S + M_{1, 2} w_{14}^S)]$
* $w_5 - [r_{11} + (M_{2, 0} w_{12}^S + M_{2, 1} w_{13}^S + M_{2, 2} w_{14}^S)]$

fifth round:
* $w_{0, next} - [r_{12} + (M_{0, 0} w_3^S + M_{0, 1} w_4^S + M_{0, 2} w_5^S)]$
* $w_{1, next} - [r_{13} + (M_{1, 0} w_3^S + M_{1, 1} w_4^S + M_{1, 2} w_5^S)]$
* $w_{2, next} - [r_{14} + (M_{2, 0} w_3^S + M_{2, 1} w_4^S + M_{2, 2} w_5^S)]$

where $w_{i, next}$ is the polynomial $w_i(\omega x)$ which points to the next row.


#### Chacha

There are four chacha constraint types, corresponding to the four lines in each quarter round.

```
a += b; d ^= a; d <<<= 16;
c += d; b ^= c; b <<<= 12;
a += b; d ^= a; d <<<= 8;
c += d; b ^= c; b <<<= 7;
```

or, written without mutation, (and where `+` is mod $2^32$),

```
a'  = a + b ; d' = (d ⊕ a') <<< 16;
c'  = c + d'; b' = (b ⊕ c') <<< 12;
a'' = a' + b'; d'' = (d' ⊕ a') <<< 8;
c'' = c' + d''; b'' = (c'' ⊕ b') <<< 7;
```

We lay each line as two rows.

Each line has the form

```
x += z; y ^= x; y <<<= k
```

or without mutation,

```
x' = x + z; y' = (y ⊕ x') <<< k
```

which we abbreviate as

L(x, x', y, y', z, k)

In general, such a line will be laid out as the two rows


| 0 | 1 | 2 | 3 | 4 | 5 | 6 | 7 | 8 | 9 | 10 | 11 | 12 | 13 | 14 |
|---|---|---|---|---|---|---|---|---|---|----|----|----|----|----|
| x | y | z | (y^x')_0 | (y^x')_1 | (y^x')_2 | (y^x')_3 | (x+z)_0 | (x+z)_1 | (x+z)_2 | (x+z)_3 | y_0 | y_1 | y_2 | y_3 |
| x' | y' | (x+z)_8 | (y^x')_4 | (y^x')_5 | (y^x')_6 | (y^x')_7 | (x+z)_4 | (x+z)_5 | (x+z)_6 | (x+z)_7 | y_4 | y_5 | y_6 | y_7 |

where A_i indicates the i^th nybble (four-bit chunk) of the value A.

$(x+z)_8$ is special, since we know it is actually at most 1 bit (representing the overflow bit of x + z).

So the first line `L(a, a', d, d', b, 8)` for example becomes the two rows

| 0 | 1 | 2 | 3 | 4 | 5 | 6 | 7 | 8 | 9 | 10 | 11 | 12 | 13 | 14 |
|---|---|---|---|---|---|---|---|---|---|----|----|----|----|----|
| a | d | b | (d^a')_0 | (d^a')_1 | (d^a')_2 | (d^a')_3 | (a+b)_0 | (a+b)_1 | (a+b)_2 | (a+b)_3 | d_0 | d_1 | d_2 | d_3 |
| a' | d' | (a+b)_8 | (d^a')_4 | (d^a')_5 | (d^a')_6 | (d^a')_7 | (a+b)_4 | (a+b)_5 | (a+b)_6 | (a+b)_7 | d_4 | d_5 | d_6 | d_7 |

along with the equations

* $(a+b)_8^2 = (a+b)_8$ (booleanity check)
* $a' = \sum_{i = 0}^7 (2^4)^i (a+b)_i$
* $a + b = 2^{32} (a+b)_8 + a'$
* $d = \sum_{i = 0}^7 (2^4)^i d_i$
* $d' = \sum_{i = 0}^7 (2^4)^{(i + 4) \mod 8} (a+b)_i$

The $(i + 4) \mod 8$ rotates the nybbles left by 4, which means bit-rotating by $4 \times 4 = 16$ as desired.

The final line is a bit more complicated as we have to rotate by 7, which is not a multiple of 4.
We accomplish this as follows.

Let's say we want to rotate the nybbles $A_0, \cdots, A_7$ left by 7.
First we'll rotate left by 4 to get

$$A_7, A_0, A_1, \cdots, A_6$$

Rename these as
$$B_0, \cdots, B_7$$

We now want to left-rotate each $B_i$ by 3.

Let $b_i$ be the low bit of $B_i$.
Then, the low 3 bits of $B_i$ are
$(B_i - b_i) / 2$.

The result will thus be

* $2^3 b_0 + (B_7 - b_7)/2$
* $2^3 b_1 + (B_0 - b_0)/2$
* $2^3 b_2 + (B_1 - b_1)/2$
* $\cdots$
* $2^3 b_7 + (B_6 - b_6)/2$

or re-writing in terms of our original nybbles $A_i$,

* $2^3 a_7 + (A_6 - a_6)/2$
* $2^3 a_0 + (A_7 - a_7)/2$
* $2^3 a_1 + (A_0 - a_0)/2$
* $2^3 a_2 + (A_1 - a_1)/2$
* $2^3 a_3 + (A_2 - a_2)/2$
* $2^3 a_4 + (A_3 - a_3)/2$
* $2^3 a_5 + (A_4 - a_4)/2$
* $2^3 a_6 + (A_5 - a_5)/2$

For neatness, letting $(x, y, z) = (c', b', d'')$, the first 2 rows for the final line will be:

| 0 | 1 | 2 | 3 | 4 | 5 | 6 | 7 | 8 | 9 | 10 | 11 | 12 | 13 | 14 |
|---|---|---|---|---|---|---|---|---|---|----|----|----|----|----|
| x | y | z | (y^x')_0 | (y^x')_1 | (y^x')_2 | (y^x')_3 | (x+z)_0 | (x+z)_1 | (x+z)_2 | (x+z)_3 | y_0 | y_1 | y_2 | y_3 |
| x' | _ | (x+z)_8 | (y^x')_4 | (y^x')_5 | (y^x')_6 | (y^x')_7 | (x+z)_4 | (x+z)_5 | (x+z)_6 | (x+z)_7 | y_4 | y_5 | y_6 | y_7 |

but then we also need to perform the bit-rotate by 1.

For this we'll add an additional 2 rows. It's probably possible to do it with just 1,
but I think we'd have to change our plookup setup somehow, or maybe expand the number of columns,
or allow access to the previous row.

Let $lo(n)$ be the low bit of the nybble n. The 2 rows will be

| 0 | 1 | 2 | 3 | 4 | 5 | 6 | 7 | 8 | 9 | 10 | 11 | 12 | 13 | 14 |
|---|---|---|---|---|---|---|---|---|---|----|----|----|----|----|
| y' | (y^x')_0 | (y^x')_1 | (y^x')_2 | (y^x')_3 | lo((y^x')_0) | lo((y^x')_1) | lo((y^x')_2) | lo((y^x')_3) |
| _ | (y^x')_4 | (y^x')_5 | (y^x')_6 | (y^x')_7 | lo((y^x')_4) | lo((y^x')_5) | lo((y^x')_6) | lo((y^x')_7) |

On each of them we'll do the plookups

```
((cols[1] - cols[5])/2, (cols[1] - cols[5])/2, 0) in XOR
((cols[2] - cols[6])/2, (cols[2] - cols[6])/2, 0) in XOR
((cols[3] - cols[7])/2, (cols[3] - cols[7])/2, 0) in XOR
((cols[4] - cols[8])/2, (cols[4] - cols[8])/2, 0) in XOR
```

which checks that $(y^{x'})_i - lo((y^{x'})_i)$ is a nybble,
which guarantees that the low bit is computed correctly.

There is no need to check nybbleness of $(y^x')_i$ because those will be constrained to
be equal to the copies of those values from previous rows, which have already been
constrained for nybbleness (by the lookup in the XOR table).

And we'll check that y' is the sum of the shifted nybbles.



#### Elliptic Curve Addition

The layout is

|  0 |  1 |  2 |  3 |  4 |  5 |  6  |    7   | 8 |   9   |    10   |
|:--:|:--:|:--:|:--:|:--:|:--:|:---:|:------:|:-:|:-----:|:-------:|
| x1 | y1 | x2 | y2 | x3 | y3 | inf | same_x | s | inf_z | x21_inv |

where
- `(x1, y1), (x2, y2)` are the inputs and `(x3, y3)` the output.
- `inf` is a boolean that is true iff the result (x3, y3) is the point at infinity.

The rest of the values are inaccessible from the permutation argument, but
- `same_x` is a boolean that is true iff `x1 == x2`.

The following constraints are generated:

constraint 1:
* $x_{0} = w_{2} - w_{0}$
* $(w_{10} \cdot x_{0} - \mathbb{F}(1) - w_{7})$

constraint 2:

* $x_{0} = w_{2} - w_{0}$
* $w_{7} \cdot x_{0}$

constraint 3:

* $x_{0} = w_{2} - w_{0}$
* $x_{1} = w_{3} - w_{1}$
* $x_{2} = w_{0} \cdot w_{0}$
* $w_{7} \cdot (2 \cdot w_{8} \cdot w_{1} - 2 \cdot x_{2} - x_{2}) + (\mathbb{F}(1) - w_{7}) \cdot (x_{0} \cdot w_{8} - x_{1})$

constraint 4:

* $w_{0} + w_{2} + w_{4} - w_{8} \cdot w_{8}$

constraint 5:

* $w_{8} \cdot (w_{0} - w_{4}) - w_{1} - w_{5}$

constraint 6:

* $x_{1} = w_{3} - w_{1}$
* $x_{1} \cdot (w_{7} - w_{6})$

constraint 7:

* $x_{1} = w_{3} - w_{1}$
* $x_{1} \cdot w_{9} - w_{6}$



#### Endo Scalar

We give constraints for the endomul scalar computation.

Each row corresponds to 8 iterations of the inner loop in "Algorithm 2" on page 29 of
[the Halo paper](https://eprint.iacr.org/2019/1021.pdf).

The state of the algorithm that's updated across iterations of the loop is `(a, b)`.
It's clear from that description of the algorithm that an iteration of the loop can
be written as

```ignore
(a, b, i) ->
  ( 2 * a + c_func(r_{2 * i}, r_{2 * i + 1}),
    2 * b + d_func(r_{2 * i}, r_{2 * i + 1}) )
```

for some functions `c_func` and `d_func`. If one works out what these functions are on
every input (thinking of a two-bit input as a number in $\{0, 1, 2, 3\}$), one finds they
are given by

`c_func(x)`, defined by
- `c_func(0) = 0`
- `c_func(1) = 0`
- `c_func(2) = -1`
- `c_func(3) = 1`

`d_func(x)`, defined by
- `d_func(0) = -1`
- `d_func(1) = 1`
- `d_func(2) = 0`
- `d_func(3) = 0`

One can then interpolate to find polynomials that implement these functions on $\{0, 1, 2, 3\}$.

You can use [`sage`](https://www.sagemath.org/), as
```ignore
R = PolynomialRing(QQ, 'x')
c_func = R.lagrange_polynomial([(0, 0), (1, 0), (2, -1), (3, 1)])
d_func = R.lagrange_polynomial([(0, -1), (1, 1), (2, 0), (3, 0)])
```

Then, `c_func` is given by

```ignore
2/3 * x^3 - 5/2 * x^2 + 11/6 * x
```

and `d_func` is given by
```ignore
2/3 * x^3 - 7/2 * x^2 + 29/6 * x - 1 <=> c_func + (-x^2 + 3x - 1)
```

We lay it out the witness as

|  0 |  1 |  2 |  3 |  4 |  5 |  6 |  7 |  8 |  9 | 10 | 11 | 12 | 13 | 14 | Type |
|----|----|----|----|----|----|----|----|----|----|----|----|----|----|----|------|
| n0 | n8 | a0 | b0 | a8 | b8 | x0 | x1 | x2 | x3 | x4 | x5 | x6 | x7 |    | ENDO |

where each `xi` is a two-bit "crumb".

We also use a polynomial to check that each `xi` is indeed in $\{0, 1, 2, 3\}$,
which can be done by checking that each $x_i$ is a root of the polyunomial below:

```ignore
crumb(x)
= x (x - 1) (x - 2) (x - 3)
= x^4 - 6*x^3 + 11*x^2 - 6*x
= x *(x^3 - 6*x^2 + 11*x - 6)
```
Each iteration performs the following computations

* Update $n$: $\quad n_{i+1} = 2 \cdot n_{i} + x_i$
* Update $a$: $\quad a_{i+1} = 2 \cdot a_{i} + c_i$
* Update $b$: $\quad b_{i+1} = 2 \cdot b_{i} + d_i$

Then, after the 8 iterations, we compute expected values of the above operations as:

* `expected_n8 := 2 * ( 2 * ( 2 * ( 2 * ( 2 * ( 2 * ( 2 * (2 * n0 + x0) + x1 ) + x2 ) + x3 ) + x4 ) + x5 ) + x6 ) + x7`
* `expected_a8 := 2 * ( 2 * ( 2 * ( 2 * ( 2 * ( 2 * ( 2 * (2 * a0 + c0) + c1 ) + c2 ) + c3 ) + c4 ) + c5 ) + c6 ) + c7`
* `expected_b8 := 2 * ( 2 * ( 2 * ( 2 * ( 2 * ( 2 * ( 2 * (2 * b0 + d0) + d1 ) + d2 ) + d3 ) + d4 ) + d5 ) + d6 ) + d7`

Putting together all of the above, these are the 11 constraints for this gate

* Checking values after the 8 iterations:
  * Constrain $n$: ` 0 = expected_n8 - n8`
  * Constrain $a$: ` 0 = expected_a8 - a8`
  * Constrain $b$: ` 0 = expected_b8 - b8`
* Checking the crumbs, meaning each $x$ is indeed in the range $\{0, 1, 2, 3\}$:
  * Constrain $x_0$: `0 = x0 * ( x0^3 - 6 * x0^2 + 11 * x0 - 6 )`
  * Constrain $x_1$: `0 = x1 * ( x1^3 - 6 * x1^2 + 11 * x1 - 6 )`
  * Constrain $x_2$: `0 = x2 * ( x2^3 - 6 * x2^2 + 11 * x2 - 6 )`
  * Constrain $x_3$: `0 = x3 * ( x3^3 - 6 * x3^2 + 11 * x3 - 6 )`
  * Constrain $x_4$: `0 = x4 * ( x4^3 - 6 * x4^2 + 11 * x4 - 6 )`
  * Constrain $x_5$: `0 = x5 * ( x5^3 - 6 * x5^2 + 11 * x5 - 6 )`
  * Constrain $x_6$: `0 = x6 * ( x6^3 - 6 * x6^2 + 11 * x6 - 6 )`
  * Constrain $x_7$: `0 = x7 * ( x7^3 - 6 * x7^2 + 11 * x7 - 6 )`



#### Endo Scalar Multiplication

We implement custom gate constraints for short Weierstrass curve
endomorphism optimised variable base scalar multiplication.

Given a finite field $\mathbb{F}_q$ of order $q$, if the order is not a multiple of 2 nor 3, then an
elliptic curve over $\mathbb{F}_q$ in short Weierstrass form is represented by the set of points $(x,y)$
that satisfy the following equation with $a,b\in\mathbb{F}_q$ and $4a^3+27b^2\neq_{\mathbb{F}_q} 0$:
$$E(\mathbb{F}_q): y^2 = x^3 + a x + b$$
If $P=(x_p, y_p)$ and $T=(x_t, y_t)$ are two points in the curve $E(\mathbb{F}_q)$, the goal of this
operation is to perform the operation $2P±T$ efficiently as $(P±T)+P$.

`S = (P + (b ? T : −T)) + P`

The same algorithm can be used to perform other scalar multiplications, meaning it is
not restricted to the case $2\cdot P$, but it can be used for any arbitrary $k\cdot P$. This is done
by decomposing the scalar $k$ into its binary representation.
Moreover, for every step, there will be a one-bit constraint meant to differentiate between addition and subtraction
for the operation $(P±T)+P$:

In particular, the constraints of this gate take care of 4 bits of the scalar within a single EVBSM row.
When the scalar is longer (which will usually be the case), multiple EVBSM rows will be concatenated.

|  Row  |  0 |  1 |  2 |  3 |  4 |  5 |  6 |   7 |   8 |   9 |  10 |  11 |  12 |  13 |  14 |  Type |
|-------|----|----|----|----|----|----|----|-----|-----|-----|-----|-----|-----|-----|-----|-------|
|     i | xT | yT |  Ø |  Ø | xP | yP | n  |  xR |  yR |  s1 | s3  | b1  |  b2 |  b3 |  b4 | EVBSM |
|   i+1 |  = |  = |    |    | xS | yS | n' | xR' | yR' | s1' | s3' | b1' | b2' | b3' | b4' | EVBSM |

The layout of this gate (and the next row) allows for this chained behavior where the output point
of the current row $S$ gets accumulated as one of the inputs of the following row, becoming $P$ in
the next constraints. Similarly, the scalar is decomposed into binary form and $n$ ($n'$ respectively)
will store the current accumulated value and the next one for the check.

For readability, we define the following variables for the constraints:

  * `endo` $:=$ `EndoCoefficient`
  * `xq1` $:= (1 + ($`endo`$ - 1)\cdot b_1) \cdot x_t$
  * `xq2` $:= (1 + ($`endo`$ - 1)\cdot b_3) \cdot x_t$
  * `yq1` $:= (2\cdot b_2 - 1) \cdot y_t$
  * `yq2` $:= (2\cdot b_4 - 1) \cdot y_t$

These are the 11 constraints that correspond to each EVBSM gate,
which take care of 4 bits of the scalar within a single EVBSM row:

* First block:
  * `(xq1 - xp) * s1 = yq1 - yp`
  * `(2 * xp – s1^2 + xq1) * ((xp – xr) * s1 + yr + yp) = (xp – xr) * 2 * yp`
  * `(yr + yp)^2 = (xp – xr)^2 * (s1^2 – xq1 + xr)`
* Second block:
  * `(xq2 - xr) * s3 = yq2 - yr`
  * `(2*xr – s3^2 + xq2) * ((xr – xs) * s3 + ys + yr) = (xr – xs) * 2 * yr`
  * `(ys + yr)^2 = (xr – xs)^2 * (s3^2 – xq2 + xs)`
* Booleanity checks:
  * Bit flag $b_1$: `0 = b1 * (b1 - 1)`
  * Bit flag $b_2$: `0 = b2 * (b2 - 1)`
  * Bit flag $b_3$: `0 = b3 * (b3 - 1)`
  * Bit flag $b_4$: `0 = b4 * (b4 - 1)`
* Binary decomposition:
  * Accumulated scalar: `n_next = 16 * n + 8 * b1 + 4 * b2 + 2 * b3 + b4`

The constraints above are derived from the following EC Affine arithmetic equations:

* (1) => $(x_{q_1} - x_p) \cdot s_1 = y_{q_1} - y_p$
* (2&3) => $(x_p – x_r) \cdot s_2 = y_r + y_p$
* (2) => $(2 \cdot x_p + x_{q_1} – s_1^2) \cdot (s_1 + s_2) = 2 \cdot y_p$
    * <=> $(2 \cdot x_p – s_1^2 + x_{q_1}) \cdot ((x_p – x_r) \cdot s_1 + y_r + y_p) = (x_p – x_r) \cdot 2 \cdot y_p$
* (3) => $s_1^2 - s_2^2 = x_{q_1} - x_r$
    * <=> $(y_r + y_p)^2 = (x_p – x_r)^2 \cdot (s_1^2 – x_{q_1} + x_r)$
*
* (4) => $(x_{q_2} - x_r) \cdot s_3 = y_{q_2} - y_r$
* (5&6) => $(x_r – x_s) \cdot s_4 = y_s + y_r$
* (5) => $(2 \cdot x_r + x_{q_2} – s_3^2) \cdot (s_3 + s_4) = 2 \cdot y_r$
    * <=> $(2 \cdot x_r – s_3^2 + x_{q_2}) \cdot ((x_r – x_s) \cdot s_3 + y_s + y_r) = (x_r – x_s) \cdot 2 \cdot y_r$
* (6) => $s_3^2 – s_4^2 = x_{q_2} - x_s$
    * <=> $(y_s + y_r)^2 = (x_r – x_s)^2 \cdot (s_3^2 – x_{q_2} + x_s)$

Defining $s_2$ and $s_4$ as

* $s_2 := \frac{2 \cdot y_P}{2 * x_P + x_T - s_1^2} - s_1$
* $s_4 := \frac{2 \cdot y_R}{2 * x_R + x_T - s_3^2} - s_3$

Gives the following equations when substituting the values of $s_2$ and $s_4$:

1. `(xq1 - xp) * s1 = (2 * b1 - 1) * yt - yp`
2. `(2 * xp – s1^2 + xq1) * ((xp – xr) * s1 + yr + yp) = (xp – xr) * 2 * yp`
3. `(yr + yp)^2 = (xp – xr)^2 * (s1^2 – xq1 + xr)`
-
4. `(xq2 - xr) * s3 = (2 * b2 - 1) * yt - yr`
5. `(2 * xr – s3^2 + xq2) * ((xr – xs) * s3 + ys + yr) = (xr – xs) * 2 * yr`
6. `(ys + yr)^2 = (xr – xs)^2 * (s3^2 – xq2 + xs)`



#### Scalar Multiplication

We implement custom Plonk constraints for short Weierstrass curve variable base scalar multiplication.

Given a finite field $\mathbb{F}_q$ of order $q$, if the order is not a multiple of 2 nor 3, then an
elliptic curve over $\mathbb{F}_q$ in short Weierstrass form is represented by the set of points $(x,y)$
that satisfy the following equation with $a,b\in\mathbb{F}_q$ and $4a^3+27b^2\neq_{\mathbb{F}_q} 0$:
$$E(\mathbb{F}_q): y^2 = x^3 + a x + b$$
If $P=(x_p, y_p)$ and $Q=(x_q, y_q)$ are two points in the curve $E(\mathbb{F}_q)$, the algorithm we
represent here computes the operation $2P+Q$ (point doubling and point addition) as $(P+Q)+Q$.

```admonish info
Point $Q=(x_q, y_q)$ has nothing to do with the order $q$ of the field $\mathbb{F}_q$.
```

The original algorithm that is being used can be found in the Section 3.1 of <https://arxiv.org/pdf/math/0208038.pdf>,
which can perform the above operation using 1 multiplication, 2 squarings and 2 divisions (one more squaring)
if $P=Q$), thanks to the fact that computing the $Y$-coordinate of the intermediate addition is not required.
This is more efficient to the standard algorithm that requires 1 more multiplication, 3 squarings in total and 2 divisions.

Moreover, this algorithm can be applied not only to the operation $2P+Q$, but any other scalar multiplication $kP$.
This can be done by expressing the scalar $k$ in biwise form and performing a double-and-add approach.
Nonetheless, this requires conditionals to differentiate $2P$ from $2P+Q$. For that reason, we will implement
the following pseudocode from <https://github.com/zcash/zcash/issues/3924> (where instead, they give a variant
of the above efficient algorithm for Montgomery curves $b\cdot y^2 = x^3 + a \cdot x^2 + x$).

```ignore
Acc := [2]T
for i = n-1 ... 0:
   Q := (r_i == 1) ? T : -T
   Acc := Acc + (Q + Acc)
return (d_0 == 0) ? Q - P : Q
```


The layout of the witness requires 2 rows.
The i-th row will be a `VBSM` gate whereas the next row will be a `ZERO` gate.

|  Row  |  0 |  1 |  2 |  3 |  4 |  5 |  6 |  7 |  8 |  9 | 10 | 11 | 12 | 13 | 14 | Type |
|-------|----|----|----|----|----|----|----|----|----|----|----|----|----|----|----|------|
|     i | xT | yT | x0 | y0 |  n | n' |    | x1 | y1 | x2 | y2 | x3 | y3 | x4 | y4 | VBSM |
|   i+1 | x5 | y5 | b0 | b1 | b2 | b3 | b4 | s0 | s1 | s2 | s3 | s4 |    |    |    | ZERO |

The gate constraints take care of 5 bits of the scalar multiplication.
Each single bit consists of 4 constraints.
There is one additional constraint imposed on the final number.
Thus, the `VarBaseMul` gate argument requires 21 constraints.

For every bit, there will be one constraint meant to differentiate between addition and subtraction
for the operation $(P±T)+P$:

`S = (P + (b ? T : −T)) + P`

We follow this criteria:
- If the bit is positive, the sign should be a subtraction
- If the bit is negative, the sign should be an addition

Then, paraphrasing the above, we will represent this behavior as:

`S = (P - (2 * b - 1) * T ) + P`

Let us call `Input` the point with coordinates `(xI, yI)` and
`Target` is the point being added with coordinates `(xT, yT)`.
Then `Output` will be the point with coordinates `(xO, yO)` resulting from `O = ( I ± T ) + I`

```admonish info
Do not confuse our `Output` point `(xO, yO)` with the point at infinity that is normally represented as $\mathcal{O}$.
```

In each step of the algorithm, we consider the following elliptic curves affine arithmetic equations:

* $s_1 := \frac{y_i - (2\cdot b - 1) \cdot y_t}{x_i - x_t}$
* $s_2 := \frac{2 \cdot y_i}{2 * x_i + x_t - s_1^2} - s_1$
* $x_o := x_t + s_2^2 - s_1^2$
* $y_o := s_2 \cdot (x_i - x_o) - y_i$

For readability, we define the following 3 variables
in such a way that $s_2$ can be expressed as `u / t`:

  * `rx` $:= s_1^2 - x_i - x_t$
  * `t` $:= x_i - $ `rx` $ \iff 2 \cdot x_i - s_1^2 + x_t$
  * `u` $:= 2 \cdot y_i - $ `t` $\cdot s_1 \iff 2 \cdot y_i - s_1 \cdot (2\cdot x_i - s^2_1 + x_t)$

Next, for each bit in the algorithm, we create the following 4 constraints that derive from the above:

* Booleanity check on the bit $b$:
`0 = b * b - b`
* Constrain $s_1$:
`(xI - xT) * s1 = yI – (2b - 1) * yT`
* Constrain `Output` $X$-coordinate $x_o$ and $s_2$:
`0 = u^2 - t^2 * (xO - xT + s1^2)`
* Constrain `Output` $Y$-coordinate $y_o$ and $s_2$:
`0 = (yO + yI) * t - (xI - xO) * u`

When applied to the 5 bits, the value of the `Target` point `(xT, yT)` is maintained,
whereas the values for the `Input` and `Output` points form the chain:

`[(x0, y0) -> (x1, y1) -> (x2, y2) -> (x3, y3) -> (x4, y4) -> (x5, y5)]`

Similarly, 5 different `s0..s4` are required, just like the 5 bits `b0..b4`.

Finally, the additional constraint makes sure that the scalar is being correctly expressed
into its binary form (using the double-and-add decomposition) as:
$$ n' = 2^5 \cdot n + 2^4 \cdot b_0 + 2^3 \cdot b_1 + 2^2 \cdot b_2 + 2^1 \cdot b_3 + b_4$$
This equation is translated as the constraint:
* Binary decomposition:
`0 = n' - (b4 + 2 * (b3 + 2 * (b2 + 2 * (b1 + 2 * (b0 + 2*n)))))`



#### Range Check

The range check gadget is comprised of three circuit gates (`RangeCheck0`, `RangeCheck1`
and `Zero`) and can perform range checks on three values of up to 88 bits: $v_0, v_1$ and $v_2$.

Optionally, `RangeCheck0` can be used on its own to perform 64-bit range checks by
constraining witness cells 1-2 to zero.

**Byte-order:**
* Each cell value is in little-endian byte order
* Limbs are mapped to columns in big-endian order (i.e. the lowest columns
  contain the highest bits)
* We also have the highest bits covered by copy constraints and plookups, so that
  we can copy the highest two constraints to zero and get a 64-bit lookup, which
  are envisioned to be a common case

The values are decomposed into limbs as follows.
- `L` is a 12-bit lookup (or copy) limb,
- `C` is a 2-bit "crumb" limb (we call half a nybble a crumb).

```text
        <----6----> <------8------>
   v0 = L L L L L L C C C C C C C C
   v1 = L L L L L L C C C C C C C C
        <2> <--4--> <---------------18---------------->
   v2 = C C L L L L C C C C C C C C C C C C C C C C C C
```
##### Witness structure:

| Row | Contents        |
| --- | --------------- |
|  0  | $v_0$           |
|  1  | $v_1$           |
|  2  | $v_2$           |
|  3  | $v_0, v_1, v_2$ |

* The first 2 rows contain $v_0$ and $v_1$ and their respective decompositions
  into 12-bit and 2-bit limbs
* The 3rd row contains $v_2$ and part of its decomposition: four 12-bit limbs and
  the 1st 10 crumbs
* The final row contains $v_0$'s and $v_1$'s 5th and 6th 12-bit limbs as well as the
  remaining 10 crumbs of $v_2$

```admonish
Because we are constrained to 4 lookups per row, we are forced to postpone
some lookups of v0 and v1 to the final row.
```

##### Constraints:

For efficiency, the limbs are constrained differently according to their type.
* 12-bit limbs are constrained with plookups
* 2-bit crumbs are constrained with degree-4 constraints $x(x-1)(x-2)(x-3)$

##### Layout:

This is how the three 88-bit inputs $v_0, v_1$ and $v_2$ are layed out and constrained.

* `vipj` is the jth 12-bit limb of value $v_i$
* `vicj` is the jth 2-bit crumb limb of value $v_i$

| Gates | `RangeCheck0`  | `RangeCheck0`  | `RangeCheck1`  | `Zero`          |
| ----- | -------------- | -------------- | -------------- | --------------- |
| Rows  |          0     |          1     |          2     |          3      |
| Cols  |                |                |                |                 |
|     0 |         `v0`   |         `v1`   |         `v2`   |         `0`     |
|  MS:1 | copy    `v0p0` | copy    `v1p0` | crumb   `v2c0` | crumb   `v2c10` |
|     2 | copy    `v0p1` | copy    `v1p1` | crumb   `v2c1` | crumb   `v2c11` |
|     3 | plookup `v0p2` | plookup `v1p2` | plookup `v2p0` | plookup `v0p0`  |
|     4 | plookup `v0p3` | plookup `v1p3` | plookup `v2p1` | plookup `v0p1`  |
|     5 | plookup `v0p4` | plookup `v1p4` | plookup `v2p2` | plookup `v1p0`  |
|     6 | plookup `v0p5` | plookup `v1p5` | plookup `v2p3` | plookup `v1p1`  |
|     7 | crumb   `v0c0` | crumb   `v1c0` | crumb   `v2c2` | crumb   `v2c12` |
|     8 | crumb   `v0c1` | crumb   `v1c1` | crumb   `v2c3` | crumb   `v2c13` |
|     9 | crumb   `v0c2` | crumb   `v1c2` | crumb   `v2c4` | crumb   `v2c14` |
|    10 | crumb   `v0c3` | crumb   `v1c3` | crumb   `v2c5` | crumb   `v2c15` |
|    11 | crumb   `v0c4` | crumb   `v1c4` | crumb   `v2c6` | crumb   `v2c16` |
|    12 | crumb   `v0c5` | crumb   `v1c5` | crumb   `v2c7` | crumb   `v2c17` |
|    13 | crumb   `v0p6` | crumb   `v1c6` | crumb   `v2c8` | crumb   `v2c18` |
| LS:14 | crumb   `v0p7` | crumb   `v1c7` | crumb   `v2c9` | crumb   `v2c19` |

The 12-bit chunks are constrained with plookups and the 2-bit crumbs are
constrained with degree-4 constraints of the form $x (x - 1) (x - 2) (x - 3)$.

Note that copy denotes a plookup that is deferred to the 4th gate (i.e. `Zero`).
This is because of the limitation that we have at most 4 lookups per row.
The copies are constrained using the permutation argument.

**Gate types:**

Different rows are constrained using different `CircuitGate` types

| Row | `CircuitGate` | Purpose                                                            |
| --- | ------------- | ------------------------------------------------------------------ |
|   0 | `RangeCheck0` | Partially constrain $v_0$                                          |
|   1 | `RangeCheck0` | Partially constrain $v_1$                                          |
|   2 | `RangeCheck1` | Fully constrain $v_2$ (and trigger plookups constraints on row 3)  |
|   3 | `Zero`        | Complete the constraining of $v_0$ and $v_1$ using lookups         |

```admonish
 Each CircuitGate type corresponds to a unique polynomial and thus is assigned
 its own unique powers of alpha
```
##### `RangeCheck0` - Range check constraints

* This circuit gate is used to partially constrain values $v_0$ and $v_1$
* Optionally, it can be used on its own as a single 64-bit range check by
  constraining columns 1 and 2 to zero
* The rest of $v_0$ and $v_1$ are constrained by the lookups in the `Zero` gate row
* This gate operates on the `Curr` row

It uses three different types of constraints
* copy    - copy to another cell (12-bits)
* plookup - plookup (12-bits)
* crumb   - degree-4 constraint (2-bits)

Given value `v` the layout looks like this

| Column | `Curr`        |
| ------ | ------------- |
|      0 |         `v`   |
|      1 | copy    `vp0` |
|      2 | copy    `vp1` |
|      3 | plookup `vp2` |
|      4 | plookup `vp3` |
|      5 | plookup `vp4` |
|      6 | plookup `vp5` |
|      7 | crumb   `vc0` |
|      8 | crumb   `vc1` |
|      9 | crumb   `vc2` |
|     10 | crumb   `vc3` |
|     11 | crumb   `vc4` |
|     12 | crumb   `vc5` |
|     13 | crumb   `vc6` |
|     14 | crumb   `vc7` |

where the notation `vpi` and `vci` defined in the "Layout" section above.
##### `RangeCheck1` - Range check constraints

* This circuit gate is used to fully constrain $v_2$
* It operates on the `Curr` and `Next` rows

It uses two different types of constraints
* plookup - plookup (12-bits)
* crumb   - degree-4 constraint (2-bits)

Given value `v2` the layout looks like this

| Column | `Curr`         | `Next`        |
| ------ | -------------- | ------------- |
|      0 |         `v2`   | (ignored)     |
|      1 | crumb   `v2c0` | crumb `v2c10` |
|      2 | crumb   `v2c1` | crumb `v2c11` |
|      3 | plookup `v2p0` | (ignored)     |
|      4 | plookup `v2p1` | (ignored)     |
|      5 | plookup `v2p2` | (ignored)     |
|      6 | plookup `v2p3` | (ignored)     |
|      7 | crumb   `v2c2` | crumb `v2c12` |
|      8 | crumb   `v2c3` | crumb `v2c13` |
|      9 | crumb   `v2c4` | crumb `v2c14` |
|     10 | crumb   `v2c5` | crumb `v2c15` |
|     11 | crumb   `v2c6` | crumb `v2c16` |
|     12 | crumb   `v2c7` | crumb `v2c17` |
|     13 | crumb   `v2c8` | crumb `v2c18` |
|     14 | crumb   `v2c9` | crumb `v2c19` |

where the notation `v2ci` and `v2pi` defined in the "Layout" section above.


<<<<<<< HEAD
#### Foreign Field Multiplication

This gadget are used to constrain that

$\mathtt{left\_input} * \mathtt{right\_input} = \mathtt{quotient} * \mathtt{foreign\_modulus} + \mathtt{remainder}$

##### Documentation:

For more details please see the [FFMul RFC](../rfcs/ffadd.md)

##### Mapping:
For clarity, the following mapping between the variable names used in the code and
those of the RFC can be helpful.

```text
left_input_hi => a2  right_input_hi => b2  quotient_hi => q2  remainder_hi => r2
left_input_mi => a1  right_input_mi => b1  quotient_mi => q1  remainder_mi => r1
left_input_lo => a0  right_input_lo => b0  quotient_lo => q0  remainder_lo => r0

product_mi_bot => p10   product_mi_top_limb => p110   product_mi_top_over => p111
carry_bot      => v0    carry_top_limb      => v10    carry_top_over      => v11

         carry_shift => shift_v11            product_shift => shift_q2
````

##### Suffixes:
The variable names in this code uses descriptive suffixes to convey information about the
positions of the bits referred to.

- When a variable is split into 3 limbs we use: lo, mid and hi (where hi is the most significant)
- When a variable is split in 2 halves we use: bottom and top  (where top is the most significant)
- When the bits of a variable are split into a limb and some over bits we use: limb and
  over (where over is the most significant)

##### Inputs:
* $\mathtt{foreign\_modulus}$ := foreign field modulus (currently stored in constraint system)
* $\mathtt{left\_input} ~\in F_f$  := left foreign field element multiplicand
* $\mathtt{right\_input} ~\in F_f$ := right foreign field element multiplicand

```admonition::notice
N.b. the native field modulus is obtainable from F, the native field's trait bound below.
```

##### Witness:
* $\mathtt{quotient} ~\in F_f$ := foreign field quotient
* $\mathtt{remainder} ~\in F_f$ := foreign field remainder
* $\mathtt{carry\_bot}$ := a two bit carry
* $\mathtt{carry\_top\_limb}$ := low 88 bits of carry_top
* $\mathtt{carry\_top\_over}$ := high 3 bits of carry_top

##### Layout:

|  Row(s) | Gates             | Witness
|---------|-------------------|------------------------------------------------------------ |
|     0-3 | multi-range-check | `left_input` multiplicand                                   |
|     4-7 | multi-range-check | `right_input` multiplicand                                  |
|    8-11 | multi-range-check | `quotient`                                                  |
|   12-15 | multi-range-check | `remainder`                                                 |
|   16-19 | multi-range-check | `product_mi_bot`, `product_mi_top_limb`, `carry_top_limb`   |
|      20 | `ForeignFieldMul` | (see below)                                                 |
|      21 | `Zero`            | (see below)                                                 |

The last two rows are layed out like this

| col | `ForeignFieldMul`         | `Zero`                  |
| --- | ------------------------- | ----------------------- |
|   0 | `left_input_lo`  (copy)   | `right_input_hi` (copy) |
|   1 | `left_input_mi`  (copy)   | `quotient_lo`    (copy) |
|   2 | `left_input_hi`  (copy)   | `quotient_mi`    (copy) |
|   3 | `right_input_lo` (copy)   | `quotient_hi`    (copy) |
|   4 | `right_input_mi` (copy)   | `remainder_lo`   (copy) |
|   5 | `carry_shift`    (lookup) | `remainder_mi`   (copy) |
|   6 | `product_shift`  (lookup) | `remainder_hi`   (copy) |
|   7 | `product_mi_bot`          | `aux_lo`                |
|   8 | `product_mi_top_limb`     | `aux_mi`                |
|   9 | `product_mi_top_over`     | `aux_hi`                |
|  10 | `carry_bot`               |                         |
|  11 | `carry_top_limb`          |                         |
|  12 | `carry_top_over`          |                         |
|  13 |                           |                         |
|  14 |                           |                         |
=======
#### Foreign Field Addition

These circuit gates are used to constrain that

```text
left_input +/- right_input = field_overflow * foreign_modulus + result
```

Documentation:

 For more details please see the [FFadd RFC](../rfcs/ffadd.md)

Mapping:
 To make things clearer, the following mapping between the variable names
 used in the code and those of the RFC document can be helpful.

```text
    left_input_lo -> a0  right_input_lo -> b0  result_lo -> r0  bound_lo -> u0
    left_input_mi -> a1  right_input_mi -> b1  result_mi -> r1  bound_mi -> u1
    left_input_hi -> a2  right_input_hi -> b2  result_hi -> r2  bound_hi -> u2

    field_overflow  -> q
    sign            -> s
    carry_lo        -> c0
    carry_mi        -> c1
    bound_carry_lo  -> k0
    bound_carry_mi  -> k1
```

Note:
 Our limbs are 88-bit long. We denote with:
 - `lo` the least significant limb (in little-endian, this is from 0 to 87)
 - `mi` the middle limb            (in little-endian, this is from 88 to 175)
 - `hi` the most significant limb  (in little-endian, this is from 176 to 263)

Let `left_input_lo`, `left_input_mi`, `left_input_hi` be 88-bit limbs of the left element

Let `right_input_lo`, `right_input_mi`, `right_input_hi` be 88-bit limbs of the right element

Let `foreign_modulus_lo`, `foreign_modulus_mi`, `foreign_modulus_hi` be 88-bit limbs of the foreign modulus

Then the limbs of the result are

- `result_lo = left_input_lo +/- right_input_lo - field_overflow * foreign_modulus_lo - 2^{88} * result_carry_lo`
- `result_mi = left_input_mi +/- right_input_mi - field_overflow * foreign_modulus_mi - 2^{88} * result_carry_mi + result_carry_lo`
- `result_hi = left_input_hi +/- right_input_hi - field_overflow * foreign_modulus_hi + result_carry_mi`

`field_overflow` $=0$ or $1$ or $-1$ handles overflows in the field

`result_carry_i` $= -1, 0, 1$ are auxiliary variables that handle carries between limbs

Apart from the range checks of the chained inputs, we need to do an additional range check for a final bound
to make sure that the result is less than the modulus, by adding `2^{3*88} - foreign_modulus` to it.
 (This can be computed easily from the limbs of the modulus)
Note that `2^{264}` as limbs represents: (0, 0, 0, 1) then:

The upper-bound check can be calculated as
- `bound_lo = result_lo - foreign_modulus_lo - bound_carry_lo * 2^{88}`
- `bound_mi = result_mi - foreign_modulus_mi - bound_carry_mi * 2^{88} + bound_carry_lo`
- `bound_hi = result_hi - foreign_modulus_hi + 2^{88} + bound_carry_mi`

Which is equivalent to another foreign field addition with right input 2^{264}, q = 1 and s = 1
- `bound_lo = result_lo + s *      0 - q * foreign_modulus_lo - bound_carry_lo * 2^{88}`
- `bound_mi = result_mi + s *      0 - q * foreign_modulus_mi - bound_carry_mi * 2^{88} + bound_carry_lo`
- `bound_hi = result_hi + s * 2^{88} - q * foreign_modulus_hi                           + bound_carry_mi`

`bound_carry_i` $= 0$ or $1$ or $-1$ are auxiliary variables that handle carries between limbs

The range check of `bound` can be skipped until the end of the operations
and `result` is an intermediate value that is unused elsewhere (since the final `result`
must have had the right amount of moduli subtracted along the way, meaning a multiple of the modulus).
In other words, intermediate results could potentially give a valid witness that satisfies the constraints
but where the result is larger than the modulus (yet smaller than 2^{264}). The reason that we have a
 final bound check is to make sure that the final result (`min_result`) is indeed the minimum one
 (meaning less than the modulus).

You could lay this out as a double-width gate for chained foreign additions and a final row, e.g.

| col | `ForeignFieldAdd`       | more `ForeignFieldAdd` | final `ForeignFieldAdd` | final `Zero`      |
| --- | ----------------------- | ---------------------- | ----------------------- | ----------------- |
|   0 | `left_input_lo`  (copy) | `result_lo` (copy)     | `min_result_lo` (copy)  | `bound_lo` (copy) |
|   1 | `left_input_mi`  (copy) | `result_mi` (copy)     | `min_result_mi` (copy)  | `bound_mi` (copy) |
|   2 | `left_input_hi`  (copy) | `result_hi` (copy)     | `min_result_hi` (copy)  | `bound_hi` (copy) |
|   3 | `right_input_lo` (copy) |  ...                   |  0              (check) |                   |
|   4 | `right_input_mi` (copy) |  ...                   |  0              (check) |                   |
|   5 | `right_input_hi` (copy) |  ...                   |  2^88           (check) |                   |
|   6 | `sign`           (copy) |  ...                   |  1              (check) |                   |
|   7 | `field_overflow`        |  ...                   |  1              (check) |                   |
|   8 | `carry_lo`              |  ...                   | `bound_carry_lo`        |                   |
|   9 | `carry_mi`              |  ...                   | `bound_carry_mi`        |                   |
|  10 |                         |                        |                         |                   |
|  11 |                         |                        |                         |                   |
|  12 |                         |                        |                         |                   |
|  13 |                         |                        |                         |                   |
|  14 |                         |                        |                         |                   |

We reuse the foreign field addition gate for the final bound check since this is an addition with a
specific parameter structure. Checking that the correct right input, overflow, and sign are used shall
be done by copy constraining these values with a public input value. One could have a specific gate
for just this check requiring less constrains, but the cost of adding one more selector gate outweights
the savings of one row and a few constraints of difference.
>>>>>>> 8fc1bd50


## Setup

In this section we specify the setup that goes into creating two indexes from a circuit:

* A [*prover index*](#prover-index), necessary for the prover to to create proofs.
* A [*verifier index*](#verifier-index), necessary for the verifier to verify proofs.

```admonish
The circuit creation part is not specified in this document. It might be specified in a separate document, or we might want to specify how to create the circuit description tables.
```

As such, the transformation of a circuit into these two indexes can be seen as a compilation step. Note that the prover still needs access to the original circuit to create proofs, as they need to execute it to create the witness (register table).

### Common Index

In this section we describe data that both the prover and the verifier index share.

**`URS` (Uniform Reference String)** The URS is a set of parameters that is generated once, and shared between the prover and the verifier.
It is used for polynomial commitments, so refer to the [poly-commitment specification](./poly-commitment.md) for more details.

```admonish
Kimchi currently generates the URS based on the circuit, and attach it to the index. So each circuit can potentially be accompanied with a different URS. On the other hand, Mina reuses the same URS for multiple circuits ([see zkapps for more details](https://minaprotocol.com/blog/what-are-zkapps)).
```

**`Domain`**. A domain large enough to contain the circuit and the zero-knowledge rows (used to provide zero-knowledge to the protocol). Specifically, the smallest subgroup in our field that has order greater or equal to `n + ZK_ROWS`, with `n` is the number of gates in the circuit.
TODO: what if the domain is larger than the URS?

```admonish warning "Ordering of elements in the domain"
Note that in this specification we always assume that the first element of a domain is $1$.
```

**`Shifts`**. As part of the permutation, we need to create `PERMUTS` shifts.
To do that, the following logic is followed (in pseudo code):
(TODO: move shift creation within the permutation section?)

```python
shifts[0] = 1 # first shift is identity

for i in 0..7: # generate 7 shifts
    i = 7
    shift, i = sample(domain, i)
    while shifts.contains(shift) do:
        shift, i = sample(domain, i)
    shift[i] = shift

def sample(domain, i):
    i += 1
    shift = Field(Blake2b512(to_be_bytes(i)))
    while is_not_quadratic_non_residue(shift) || domain.contains(shift):
        i += 1
        shift = Field(Blake2b512(to_be_bytes(i)))
    return shift, i
```

**`Public`**. This variable simply contains the number of public inputs. (TODO: actually, it's not contained in the verifier index)

The compilation steps to create the common index are as follow:

1. If the circuit is less than 2 gates, abort.
2. Create a domain for the circuit. That is,
   compute the smallest subgroup of the field that
   has order greater or equal to `n + ZK_ROWS` elements.
3. Pad the circuit: add zero gates to reach the domain size.
4. sample the `PERMUTS` shifts.


### Lookup Index

If lookup is used, the following values are added to the common index:

**`LookupSelectors`**. The list of lookup selectors used. In practice, this tells you which lookup tables are used.

**`TableIds`**. This is a list of table ids used by the Lookup gate.

**`MaxJointSize`**. This is the maximum number of columns appearing in the lookup tables used by the lookup selectors. For example, the XOR lookup has 3 columns.

To create the index, follow these steps:

1. If no lookup is used in the circuit, do not create a lookup index
2. Get the lookup selectors and lookup tables (TODO: how?)
3. Concatenate runtime lookup tables with the ones used by gates
4. Get the highest number of columns `max_table_width`
   that a lookup table can have.
5. Create the concatenated table of all the fixed lookup tables.
   It will be of height the size of the domain,
   and of width the maximum width of any of the lookup tables.
   In addition, create an additional column to store all the tables' table IDs.

   For example, if you have a table with ID 0

   |       |       |       |
   | :---: | :---: | :---: |
   |   1   |   2   |   3   |
   |   5   |   6   |   7   |
   |   0   |   0   |   0   |

   and another table with ID 1

   |       |       |
   | :---: | :---: |
   |   8   |   9   |

   the concatenated table in a domain of size 5 looks like this:

   |       |       |       |
   | :---: | :---: | :---: |
   |   1   |   2   |   3   |
   |   5   |   6   |   7   |
   |   0   |   0   |   0   |
   |   8   |   9   |   0   |
   |   0   |   0   |   0   |

   with the table id vector:

   | table id |
   | :------: |
   |    0     |
   |    0     |
   |    0     |
   |    1     |
   |    0     |

   To do this, for each table:

	- Update the corresponding entries in a table id vector (of size the domain as well)
   with the table ID of the table.
	- Copy the entries from the table to new rows in the corresponding columns of the concatenated table.
	- Fill in any unused columns with 0 (to match the dummy value)
6. Pad the end of the concatened table with the dummy value.
7. Pad the end of the table id vector with 0s.
8. pre-compute polynomial and evaluation form for the look up tables
9. pre-compute polynomial and evaluation form for the table IDs,
   only if a table with an ID different from zero was used.


### Prover Index

Both the prover and the verifier index, besides the common parts described above, are made out of pre-computations which can be used to speed up the protocol.
These pre-computations are optimizations, in the context of normal proofs, but they are necessary for recursion.

```rs
pub struct ProverIndex<G: KimchiCurve> {
    /// constraints system polynomials
    #[serde(bound = "ConstraintSystem<G::ScalarField>: Serialize + DeserializeOwned")]
    pub cs: ConstraintSystem<G::ScalarField>,

    /// The symbolic linearization of our circuit, which can compile to concrete types once certain values are learned in the protocol.
    #[serde(skip)]
    pub linearization: Linearization<Vec<PolishToken<G::ScalarField>>>,

    /// The mapping between powers of alpha and constraints
    #[serde(skip)]
    pub powers_of_alpha: Alphas<G::ScalarField>,

    /// polynomial commitment keys
    #[serde(skip)]
    pub srs: Arc<SRS<G>>,

    /// maximal size of polynomial section
    pub max_poly_size: usize,

    /// maximal size of the quotient polynomial according to the supported constraints
    pub max_quot_size: usize,

    /// The verifier index corresponding to this prover index
    #[serde(skip)]
    pub verifier_index: Option<VerifierIndex<G>>,

    /// The verifier index digest corresponding to this prover index
    #[serde_as(as = "Option<o1_utils::serialization::SerdeAs>")]
    pub verifier_index_digest: Option<G::BaseField>,
}
```


### Verifier Index

Same as the prover index, we have a number of pre-computations as part of the verifier index.

```rs
#[serde_as]
#[derive(Serialize, Deserialize, Debug, Clone)]
pub struct LookupVerifierIndex<G: CommitmentCurve> {
    pub lookup_used: LookupsUsed,
    #[serde(bound = "PolyComm<G>: Serialize + DeserializeOwned")]
    pub lookup_table: Vec<PolyComm<G>>,
    #[serde(bound = "PolyComm<G>: Serialize + DeserializeOwned")]
    pub lookup_selectors: LookupSelectors<PolyComm<G>>,

    /// Table IDs for the lookup values.
    /// This may be `None` if all lookups originate from table 0.
    #[serde(bound = "PolyComm<G>: Serialize + DeserializeOwned")]
    pub table_ids: Option<PolyComm<G>>,

    /// The maximum joint size of any joint lookup in a constraint in `kinds`. This can be computed from `kinds`.
    pub max_joint_size: u32,

    /// An optional selector polynomial for runtime tables
    #[serde(bound = "PolyComm<G>: Serialize + DeserializeOwned")]
    pub runtime_tables_selector: Option<PolyComm<G>>,
}

#[serde_as]
#[derive(Serialize, Deserialize, Debug, Clone)]
pub struct VerifierIndex<G: KimchiCurve> {
    /// evaluation domain
    #[serde_as(as = "o1_utils::serialization::SerdeAs")]
    pub domain: D<G::ScalarField>,
    /// maximal size of polynomial section
    pub max_poly_size: usize,
    /// maximal size of the quotient polynomial according to the supported constraints
    pub max_quot_size: usize,
    /// polynomial commitment keys
    #[serde(skip)]
    pub srs: OnceCell<Arc<SRS<G>>>,
    /// number of public inputs
    pub public: usize,
    /// number of previous evaluation challenges, for recursive proving
    pub prev_challenges: usize,

    // index polynomial commitments
    /// permutation commitment array
    #[serde(bound = "PolyComm<G>: Serialize + DeserializeOwned")]
    pub sigma_comm: [PolyComm<G>; PERMUTS],
    /// coefficient commitment array
    #[serde(bound = "PolyComm<G>: Serialize + DeserializeOwned")]
    pub coefficients_comm: [PolyComm<G>; COLUMNS],
    /// coefficient commitment array
    #[serde(bound = "PolyComm<G>: Serialize + DeserializeOwned")]
    pub generic_comm: PolyComm<G>,

    // poseidon polynomial commitments
    /// poseidon constraint selector polynomial commitment
    #[serde(bound = "PolyComm<G>: Serialize + DeserializeOwned")]
    pub psm_comm: PolyComm<G>,

    // ECC arithmetic polynomial commitments
    /// EC addition selector polynomial commitment
    #[serde(bound = "PolyComm<G>: Serialize + DeserializeOwned")]
    pub complete_add_comm: PolyComm<G>,
    /// EC variable base scalar multiplication selector polynomial commitment
    #[serde(bound = "PolyComm<G>: Serialize + DeserializeOwned")]
    pub mul_comm: PolyComm<G>,
    /// endoscalar multiplication selector polynomial commitment
    #[serde(bound = "PolyComm<G>: Serialize + DeserializeOwned")]
    pub emul_comm: PolyComm<G>,
    /// endoscalar multiplication scalar computation selector polynomial commitment
    #[serde(bound = "PolyComm<G>: Serialize + DeserializeOwned")]
    pub endomul_scalar_comm: PolyComm<G>,

    /// Chacha polynomial commitments
    #[serde(bound = "PolyComm<G>: Serialize + DeserializeOwned")]
    pub chacha_comm: Option<[PolyComm<G>; 4]>,

<<<<<<< HEAD
    /// Range check polynomial commitments
=======
>>>>>>> 8fc1bd50
    #[serde(bound = "PolyComm<G>: Serialize + DeserializeOwned")]
    pub range_check_comm: Option<[PolyComm<G>; range_check::gadget::GATE_COUNT]>,

    // Foreign field modulus
<<<<<<< HEAD
    #[serde(bound = "Option<BigUint>: Serialize + DeserializeOwned")]
    pub foreign_field_modulus: Option<BigUint>,

    /// Foreign field multiplication gates polynomial commitments
    #[serde(bound = "Option<PolyComm<G>>: Serialize + DeserializeOwned")]
    pub foreign_field_mul_comm: Option<PolyComm<G>>,
=======
    pub foreign_field_modulus: Option<BigUint>,

    // Foreign field addition gates polynomial commitments
    #[serde(bound = "Option<PolyComm<G>>: Serialize + DeserializeOwned")]
    pub foreign_field_add_comm: Option<PolyComm<G>>,
>>>>>>> 8fc1bd50

    /// wire coordinate shifts
    #[serde_as(as = "[o1_utils::serialization::SerdeAs; PERMUTS]")]
    pub shift: [G::ScalarField; PERMUTS],
    /// zero-knowledge polynomial
    #[serde(skip)]
    pub zkpm: OnceCell<DensePolynomial<G::ScalarField>>,
    // TODO(mimoo): isn't this redundant with domain.d1.group_gen ?
    /// domain offset for zero-knowledge
    #[serde(skip)]
    pub w: OnceCell<G::ScalarField>,
    /// endoscalar coefficient
    #[serde(skip)]
    pub endo: G::ScalarField,

    #[serde(bound = "PolyComm<G>: Serialize + DeserializeOwned")]
    pub lookup_index: Option<LookupVerifierIndex<G>>,

    #[serde(skip)]
    pub linearization: Linearization<Vec<PolishToken<G::ScalarField>>>,
    /// The mapping between powers of alpha and constraints
    #[serde(skip)]
    pub powers_of_alpha: Alphas<G::ScalarField>,
}
```


## Proof Construction & Verification

Originally, kimchi is based on an interactive protocol that was transformed into a non-interactive one using the [Fiat-Shamir](https://o1-labs.github.io/mina-book/crypto/plonk/fiat_shamir.html) transform.
For this reason, it can be useful to visualize the high-level interactive protocol before the transformation:

```mermaid
sequenceDiagram
    participant Prover
    participant Verifier

    Note over Prover,Verifier: Prover produces commitments to secret polynomials

    Prover->>Verifier: public input & witness commitment

    Verifier->>Prover: beta & gamma
    Prover->>Verifier: permutation commitment

    opt lookup
        Prover->>Verifier: sorted
        Prover->>Verifier: aggreg
    end

    Note over Prover,Verifier: Prover produces commitment to quotient polynomial

    Verifier->>Prover: alpha
    Prover->>Verifier: quotient commitment

    Note over Prover,Verifier: Verifier produces an evaluation point

    Verifier->>Prover: zeta

    Note over Prover,Verifier: Prover provides helper evaluations

    Prover->>Verifier: the generic selector gen(zeta) & gen(zeta * omega)
    Prover->>Verifier: the poseidon selector pos(zeta) & pos(zeta * omega)
    Prover->>Verifier: negated public input p(zeta) & p(zeta * omega)

    Note over Prover,Verifier: Prover provides needed evaluations for the linearization

    Note over Verifier: change of verifier (change of sponge)

    Prover->>Verifier: permutation poly z(zeta) & z(zeta * omega)
    Prover->>Verifier: the 15 registers w_i(zeta) & w_i(zeta * omega)
    Prover->>Verifier: the 6 sigmas s_i(zeta) & s_i(zeta * omega)

    Prover->>Verifier: ft(zeta * omega)

    opt lookup
        Prover->>Verifier: sorted(zeta) & sorted(zeta * omega)
        Prover->>Verifier: aggreg(zeta) & aggreg(zeta * omega)
        Prover->>Verifier: table(zeta) & table(zeta * omega)
    end

    Note over Prover,Verifier: Batch verification of evaluation proofs

    Verifier->>Prover: u, v

    Note over Verifier: change of verifier (change of sponge)

    Prover->>Verifier: aggregated evaluation proof (involves more interaction)
```

The Fiat-Shamir transform simulates the verifier messages via a hash function that hashes the transcript of the protocol so far before outputing verifier messages.
You can find these operations under the [proof creation](#proof-creation) and [proof verification](#proof-verification) algorithms as absorption and squeezing of values with the sponge.

### Proof Structure

A proof consists of the following data structures:

```rs
/// Evaluations of lookup polynomials
#[serde_as]
#[derive(Clone, Serialize, Deserialize)]
#[serde(bound(
    serialize = "Vec<o1_utils::serialization::SerdeAs>: serde_with::SerializeAs<Field>",
    deserialize = "Vec<o1_utils::serialization::SerdeAs>: serde_with::DeserializeAs<'de, Field>"
))]
pub struct LookupEvaluations<Field> {
    /// sorted lookup table polynomial
    #[serde_as(as = "Vec<Vec<o1_utils::serialization::SerdeAs>>")]
    pub sorted: Vec<Field>,
    /// lookup aggregation polynomial
    #[serde_as(as = "Vec<o1_utils::serialization::SerdeAs>")]
    pub aggreg: Field,
    // TODO: May be possible to optimize this away?
    /// lookup table polynomial
    #[serde_as(as = "Vec<o1_utils::serialization::SerdeAs>")]
    pub table: Field,

    /// Optionally, a runtime table polynomial.
    #[serde_as(as = "Option<Vec<o1_utils::serialization::SerdeAs>>")]
    pub runtime: Option<Field>,
}

// TODO: this should really be vectors here, perhaps create another type for chunked evaluations?
/// Polynomial evaluations contained in a `ProverProof`.
/// - **Chunked evaluations** `Field` is instantiated with vectors with a length that equals the length of the chunk
/// - **Non chunked evaluations** `Field` is instantiated with a field, so they are single-sized#[serde_as]
#[serde_as]
#[derive(Clone, Serialize, Deserialize)]
#[serde(bound(
    serialize = "Vec<o1_utils::serialization::SerdeAs>: serde_with::SerializeAs<Field>",
    deserialize = "Vec<o1_utils::serialization::SerdeAs>: serde_with::DeserializeAs<'de, Field>"
))]
pub struct ProofEvaluations<Field> {
    /// witness polynomials
    #[serde_as(as = "[Vec<o1_utils::serialization::SerdeAs>; COLUMNS]")]
    pub w: [Field; COLUMNS],
    /// permutation polynomial
    #[serde_as(as = "Vec<o1_utils::serialization::SerdeAs>")]
    pub z: Field,
    /// permutation polynomials
    /// (PERMUTS-1 evaluations because the last permutation is only used in commitment form)
    #[serde_as(as = "[Vec<o1_utils::serialization::SerdeAs>; PERMUTS - 1]")]
    pub s: [Field; PERMUTS - 1],
    /// lookup-related evaluations
    pub lookup: Option<LookupEvaluations<Field>>,
    /// evaluation of the generic selector polynomial
    #[serde_as(as = "Vec<o1_utils::serialization::SerdeAs>")]
    pub generic_selector: Field,
    /// evaluation of the poseidon selector polynomial
    #[serde_as(as = "Vec<o1_utils::serialization::SerdeAs>")]
    pub poseidon_selector: Field,
}

/// Commitments linked to the lookup feature
#[serde_as]
#[derive(Clone, Serialize, Deserialize)]
#[serde(bound = "G: ark_serialize::CanonicalDeserialize + ark_serialize::CanonicalSerialize")]
pub struct LookupCommitments<G: AffineCurve> {
    /// Commitments to the sorted lookup table polynomial (may have chunks)
    pub sorted: Vec<PolyComm<G>>,
    /// Commitment to the lookup aggregation polynomial
    pub aggreg: PolyComm<G>,
    /// Optional commitment to concatenated runtime tables
    pub runtime: Option<PolyComm<G>>,
}

/// All the commitments that the prover creates as part of the proof.
#[serde_as]
#[derive(Clone, Serialize, Deserialize)]
#[serde(bound = "G: ark_serialize::CanonicalDeserialize + ark_serialize::CanonicalSerialize")]
pub struct ProverCommitments<G: AffineCurve> {
    /// The commitments to the witness (execution trace)
    pub w_comm: [PolyComm<G>; COLUMNS],
    /// The commitment to the permutation polynomial
    pub z_comm: PolyComm<G>,
    /// The commitment to the quotient polynomial
    pub t_comm: PolyComm<G>,
    /// Commitments related to the lookup argument
    pub lookup: Option<LookupCommitments<G>>,
}

/// The proof that the prover creates from a [ProverIndex](super::prover_index::ProverIndex) and a `witness`.
#[serde_as]
#[derive(Clone, Serialize, Deserialize)]
#[serde(bound = "G: ark_serialize::CanonicalDeserialize + ark_serialize::CanonicalSerialize")]
pub struct ProverProof<G: AffineCurve> {
    /// All the polynomial commitments required in the proof
    pub commitments: ProverCommitments<G>,

    /// batched commitment opening proof
    pub proof: OpeningProof<G>,

    /// Two evaluations over a number of committed polynomials
    // TODO(mimoo): that really should be a type Evals { z: PE, zw: PE }
    pub evals: [ProofEvaluations<Vec<G::ScalarField>>; 2],

    /// Required evaluation for [Maller's optimization](https://o1-labs.github.io/mina-book/crypto/plonk/maller_15.html#the-evaluation-of-l)
    #[serde_as(as = "o1_utils::serialization::SerdeAs")]
    pub ft_eval1: G::ScalarField,

    /// The public input
    #[serde_as(as = "Vec<o1_utils::serialization::SerdeAs>")]
    pub public: Vec<G::ScalarField>,

    /// The challenges underlying the optional polynomials folded into the proof
    pub prev_challenges: Vec<RecursionChallenge<G>>,
}

/// A struct to store the challenges inside a `ProverProof`
#[serde_as]
#[derive(Clone, Deserialize, Serialize)]
#[serde(bound = "G: ark_serialize::CanonicalDeserialize + ark_serialize::CanonicalSerialize")]
pub struct RecursionChallenge<G>
where
    G: AffineCurve,
{
    /// Vector of scalar field elements
    #[serde_as(as = "Vec<o1_utils::serialization::SerdeAs>")]
    pub chals: Vec<G::ScalarField>,
    /// Polynomial commitment
    pub comm: PolyComm<G>,
}

```


The following sections specify how a prover creates a proof, and how a verifier validates a number of proofs.

### Proof Creation

To create a proof, the prover expects:

* A prover index, containing a representation of the circuit (and optionaly pre-computed values to be used in the proof creation).
* The (filled) registers table, representing parts of the execution trace of the circuit.

```admonish
The public input is expected to be passed in the first `Public` rows of the registers table.
```

The following constants are set:

* `EVAL_POINTS = 2`. This is the number of points that the prover has to evaluate their polynomials at.
($\zeta$ and $\zeta\omega$ where $\zeta$ will be deterministically generated.)
* `ZK_ROWS = 3`. This is the number of rows that will be randomized to provide zero-knowledgeness.
Note that it only needs to be greater or equal to the number of evaluations (2) in the protocol.
Yet, it contains one extra row to take into account the last constraint (final value of the permutation accumulator).
(TODO: treat the final constraint separately so that ZK_ROWS = 2)

The prover then follows the following steps to create the proof:

1. Ensure we have room in the witness for the zero-knowledge rows.
   We currently expect the witness not to be of the same length as the domain,
   but instead be of the length of the (smaller) circuit.
   If we cannot add `ZK_ROWS` rows to the columns of the witness before reaching
   the size of the domain, abort.
1. Pad the witness columns with Zero gates to make them the same length as the domain.
   Then, randomize the last `ZK_ROWS` of each columns.
1. Setup the Fq-Sponge.
1. Absorb the digest of the VerifierIndex.
1. Absorb the commitments of the previous challenges with the Fq-sponge.
1. Compute the negated public input polynomial as
   the polynomial that evaluates to $-p_i$ for the first `public_input_size` values of the domain,
   and $0$ for the rest.
1. Commit (non-hiding) to the negated public input polynomial.
1. Absorb the commitment to the public polynomial with the Fq-Sponge.

   Note: unlike the original PLONK protocol,
   the prover also provides evaluations of the public polynomial to help the verifier circuit.
   This is why we need to absorb the commitment to the public polynomial at this point.
1. Commit to the witness columns by creating `COLUMNS` hidding commitments.

   Note: since the witness is in evaluation form,
   we can use the `commit_evaluation` optimization.
1. Absorb the witness commitments with the Fq-Sponge.
1. Compute the witness polynomials by interpolating each `COLUMNS` of the witness.
   TODO: why not do this first, and then commit? Why commit from evaluation directly?
1. If using lookup:
	- if using runtime table:
		- check that all the provided runtime tables have length and IDs that match the runtime table configuration of the index
		  we expect the given runtime tables to be sorted as configured, this makes it easier afterwards
		- calculate the contribution to the second column of the lookup table
		  (the runtime vector)
	- If queries involve a lookup table with multiple columns
	  then squeeze the Fq-Sponge to obtain the joint combiner challenge $j'$,
	  otherwise set the joint combiner challenge $j'$ to $0$.
	- Derive the scalar joint combiner $j$ from $j'$ using the endomorphism (TOOD: specify)
	- If multiple lookup tables are involved,
	  set the `table_id_combiner` as the $j^i$ with $i$ the maximum width of any used table.
	  Essentially, this is to add a last column of table ids to the concatenated lookup tables.
	- Compute the dummy lookup value as the combination of the last entry of the XOR table (so `(0, 0, 0)`).
	  Warning: This assumes that we always use the XOR table when using lookups.
	- Compute the lookup table values as the combination of the lookup table entries.
	- Compute the sorted evaluations.
	- Randomize the last `EVALS` rows in each of the sorted polynomials
	  in order to add zero-knowledge to the protocol.
	- Commit each of the sorted polynomials.
	- Absorb each commitments to the sorted polynomials.
1. Sample $\beta$ with the Fq-Sponge.
1. Sample $\gamma$ with the Fq-Sponge.
1. If using lookup:
	- Compute the lookup aggregation polynomial.
	- Commit to the aggregation polynomial.
	- Absorb the commitment to the aggregation polynomial with the Fq-Sponge.
1. Compute the permutation aggregation polynomial $z$.
1. Commit (hidding) to the permutation aggregation polynomial $z$.
1. Absorb the permutation aggregation polynomial $z$ with the Fq-Sponge.
1. Sample $\alpha'$ with the Fq-Sponge.
1. Derive $\alpha$ from $\alpha'$ using the endomorphism (TODO: details)
1. TODO: instantiate alpha?
1. Compute the quotient polynomial (the $t$ in $f = Z_H \cdot t$).
   The quotient polynomial is computed by adding all these polynomials together:
	- the combined constraints for all the gates
	- the combined constraints for the permutation
	- TODO: lookup
	- the negated public polynomial
   and by then dividing the resulting polynomial with the vanishing polynomial $Z_H$.
   TODO: specify the split of the permutation polynomial into perm and bnd?
1. commit (hiding) to the quotient polynomial $t$
   TODO: specify the dummies
1. Absorb the the commitment of the quotient polynomial with the Fq-Sponge.
1. Sample $\zeta'$ with the Fq-Sponge.
1. Derive $\zeta$ from $\zeta'$ using the endomorphism (TODO: specify)
1. If lookup is used, evaluate the following polynomials at $\zeta$ and $\zeta \omega$:
	- the aggregation polynomial
	- the sorted polynomials
	- the table polynonial
1. Chunk evaluate the following polynomials at both $\zeta$ and $\zeta \omega$:
	- $s_i$
	- $w_i$
	- $z$
	- lookup (TODO)
	- generic selector
	- poseidon selector

   By "chunk evaluate" we mean that the evaluation of each polynomial can potentially be a vector of values.
   This is because the index's `max_poly_size` parameter dictates the maximum size of a polynomial in the protocol.
   If a polynomial $f$ exceeds this size, it must be split into several polynomials like so:
   $$f(x) = f_0(x) + x^n f_1(x) + x^{2n} f_2(x) + \cdots$$

   And the evaluation of such a polynomial is the following list for $x \in {\zeta, \zeta\omega}$:

   $$(f_0(x), f_1(x), f_2(x), \ldots)$$

   TODO: do we want to specify more on that? It seems unecessary except for the t polynomial (or if for some reason someone sets that to a low value)
1. Evaluate the same polynomials without chunking them
   (so that each polynomial should correspond to a single value this time).
1. Compute the ft polynomial.
   This is to implement [Maller's optimization](https://o1-labs.github.io/mina-book/crypto/plonk/maller_15.html).
1. construct the blinding part of the ft polynomial commitment
   see https://o1-labs.github.io/mina-book/crypto/plonk/maller_15.html#evaluation-proof-and-blinding-factors
1. Evaluate the ft polynomial at $\zeta\omega$ only.
1. Setup the Fr-Sponge
1. Squeeze the Fq-sponge and absorb the result with the Fr-Sponge.
1. Absorb the previous recursion challenges.
1. Compute evaluations for the previous recursion challenges.
1. Evaluate the negated public polynomial (if present) at $\zeta$ and $\zeta\omega$.
1. Absorb the unique evaluation of ft: $ft(\zeta\omega)$.
1. Absorb all the polynomial evaluations in $\zeta$ and $\zeta\omega$:
	- the public polynomial
	- z
	- generic selector
	- poseidon selector
	- the 15 register/witness
	- 6 sigmas evaluations (the last one is not evaluated)
1. Sample $v'$ with the Fr-Sponge
1. Derive $v$ from $v'$ using the endomorphism (TODO: specify)
1. Sample $u'$ with the Fr-Sponge
1. Derive $u$ from $u'$ using the endomorphism (TODO: specify)
1. Create a list of all polynomials that will require evaluations
   (and evaluation proofs) in the protocol.
   First, include the previous challenges, in case we are in a recursive prover.
1. Then, include:
	- the negated public polynomial
	- the ft polynomial
	- the permutation aggregation polynomial z polynomial
	- the generic selector
	- the poseidon selector
	- the 15 registers/witness columns
	- the 6 sigmas
	- optionally, the runtime table
1. if using lookup:
	- add the lookup sorted polynomials
	- add the lookup aggreg polynomial
	- add the combined table polynomial
	- if present, add the runtime table polynomial
1. Create an aggregated evaluation proof for all of these polynomials at $\zeta$ and $\zeta\omega$ using $u$ and $v$.


### Proof Verification

TODO: we talk about batch verification, but is there an actual batch operation? It seems like we're just verifying an aggregated opening proof

We define two helper algorithms below, used in the batch verification of proofs.


#### Fiat-Shamir argument

We run the following algorithm:

1. Setup the Fq-Sponge.
1. Absorb the digest of the VerifierIndex.
1. Absorb the commitments of the previous challenges with the Fq-sponge.
1. Absorb the commitment of the public input polynomial with the Fq-Sponge.
1. Absorb the commitments to the registers / witness columns with the Fq-Sponge.
1. If lookup is used:
	- If it involves queries to a multiple-column lookup table,
	  then squeeze the Fq-Sponge to obtain the joint combiner challenge $j'$,
	  otherwise set the joint combiner challenge $j'$ to $0$.
	- Derive the scalar joint combiner challenge $j$ from $j'$ using the endomorphism.
	  (TODO: specify endomorphism)
	- absorb the commitments to the sorted polynomials.
1. Sample $\beta$ with the Fq-Sponge.
1. Sample $\gamma$ with the Fq-Sponge.
1. If using lookup, absorb the commitment to the aggregation lookup polynomial.
1. Absorb the commitment to the permutation trace with the Fq-Sponge.
1. Sample $\alpha'$ with the Fq-Sponge.
1. Derive $\alpha$ from $\alpha'$ using the endomorphism (TODO: details).
1. Enforce that the length of the $t$ commitment is of size `PERMUTS`.
1. Absorb the commitment to the quotient polynomial $t$ into the argument.
1. Sample $\zeta'$ with the Fq-Sponge.
1. Derive $\zeta$ from $\zeta'$ using the endomorphism (TODO: specify).
1. Setup the Fr-Sponge.
1. Squeeze the Fq-sponge and absorb the result with the Fr-Sponge.
1. Compute evaluations for the previous recursion challenges.
1. Absorb the previous recursion challenges.
1. Evaluate the negated public polynomial (if present) at $\zeta$ and $\zeta\omega$.

   NOTE: this works only in the case when the poly segment size is not smaller than that of the domain.
1. Absorb the unique evaluation of ft: $ft(\zeta\omega)$.
1. Absorb all the polynomial evaluations in $\zeta$ and $\zeta\omega$:
	- the public polynomial
	- z
	- generic selector
	- poseidon selector
	- the 15 register/witness
	- 6 sigmas evaluations (the last one is not evaluated)
1. Sample $v'$ with the Fr-Sponge.
1. Derive $v$ from $v'$ using the endomorphism (TODO: specify).
1. Sample $u'$ with the Fr-Sponge.
1. Derive $u$ from $u'$ using the endomorphism (TODO: specify).
1. Create a list of all polynomials that have an evaluation proof.
1. Compute the evaluation of $ft(\zeta)$.

#### Partial verification

For every proof we want to verify, we defer the proof opening to the very end.
This allows us to potentially batch verify a number of partially verified proofs.
Essentially, this steps verifies that $f(\zeta) = t(\zeta) * Z_H(\zeta)$.

1. Commit to the negated public input polynomial.
1. Run the [Fiat-Shamir argument](#fiat-shamir-argument).
1. Combine the chunked polynomials' evaluations
   (TODO: most likely only the quotient polynomial is chunked)
   with the right powers of $\zeta^n$ and $(\zeta * \omega)^n$.
4. Compute the commitment to the linearized polynomial $f$.
   To do this, add the constraints of all of the gates, of the permutation,
   and optionally of the lookup.
   (See the separate sections in the [constraints](#constraints) section.)
   Any polynomial should be replaced by its associated commitment,
   contained in the verifier index or in the proof,
   unless a polynomial has its evaluation provided by the proof
   in which case the evaluation should be used in place of the commitment.
1. Compute the (chuncked) commitment of $ft$
   (see [Maller's optimization](../crypto/plonk/maller_15.html)).
1. List the polynomial commitments, and their associated evaluations,
   that are associated to the aggregated evaluation proof in the proof:
	- recursion
	- public input commitment
	- ft commitment (chunks of it)
	- permutation commitment
	- index commitments that use the coefficients
	- witness commitments
	- sigma commitments
	- lookup commitments
#### Batch verification of proofs

Below, we define the steps to verify a number of proofs
(each associated to a [verifier index](#verifier-index)).
You can, of course, use it to verify a single proof.

1. If there's no proof to verify, the proof validates trivially.
1. Ensure that all the proof's verifier index have a URS of the same length. (TODO: do they have to be the same URS though? should we check for that?)
1. Validate each proof separately following the [partial verification](#partial-verification) steps.
1. Use the [`PolyCom.verify`](#polynomial-commitments) to verify the partially evaluated proofs.


## Optimizations

* `commit_evaluation`: TODO

## Security Considerations

TODO<|MERGE_RESOLUTION|>--- conflicted
+++ resolved
@@ -1197,7 +1197,6 @@
 where the notation `v2ci` and `v2pi` defined in the "Layout" section above.
 
 
-<<<<<<< HEAD
 #### Foreign Field Multiplication
 
 This gadget are used to constrain that
@@ -1279,109 +1278,6 @@
 |  12 | `carry_top_over`          |                         |
 |  13 |                           |                         |
 |  14 |                           |                         |
-=======
-#### Foreign Field Addition
-
-These circuit gates are used to constrain that
-
-```text
-left_input +/- right_input = field_overflow * foreign_modulus + result
-```
-
-Documentation:
-
- For more details please see the [FFadd RFC](../rfcs/ffadd.md)
-
-Mapping:
- To make things clearer, the following mapping between the variable names
- used in the code and those of the RFC document can be helpful.
-
-```text
-    left_input_lo -> a0  right_input_lo -> b0  result_lo -> r0  bound_lo -> u0
-    left_input_mi -> a1  right_input_mi -> b1  result_mi -> r1  bound_mi -> u1
-    left_input_hi -> a2  right_input_hi -> b2  result_hi -> r2  bound_hi -> u2
-
-    field_overflow  -> q
-    sign            -> s
-    carry_lo        -> c0
-    carry_mi        -> c1
-    bound_carry_lo  -> k0
-    bound_carry_mi  -> k1
-```
-
-Note:
- Our limbs are 88-bit long. We denote with:
- - `lo` the least significant limb (in little-endian, this is from 0 to 87)
- - `mi` the middle limb            (in little-endian, this is from 88 to 175)
- - `hi` the most significant limb  (in little-endian, this is from 176 to 263)
-
-Let `left_input_lo`, `left_input_mi`, `left_input_hi` be 88-bit limbs of the left element
-
-Let `right_input_lo`, `right_input_mi`, `right_input_hi` be 88-bit limbs of the right element
-
-Let `foreign_modulus_lo`, `foreign_modulus_mi`, `foreign_modulus_hi` be 88-bit limbs of the foreign modulus
-
-Then the limbs of the result are
-
-- `result_lo = left_input_lo +/- right_input_lo - field_overflow * foreign_modulus_lo - 2^{88} * result_carry_lo`
-- `result_mi = left_input_mi +/- right_input_mi - field_overflow * foreign_modulus_mi - 2^{88} * result_carry_mi + result_carry_lo`
-- `result_hi = left_input_hi +/- right_input_hi - field_overflow * foreign_modulus_hi + result_carry_mi`
-
-`field_overflow` $=0$ or $1$ or $-1$ handles overflows in the field
-
-`result_carry_i` $= -1, 0, 1$ are auxiliary variables that handle carries between limbs
-
-Apart from the range checks of the chained inputs, we need to do an additional range check for a final bound
-to make sure that the result is less than the modulus, by adding `2^{3*88} - foreign_modulus` to it.
- (This can be computed easily from the limbs of the modulus)
-Note that `2^{264}` as limbs represents: (0, 0, 0, 1) then:
-
-The upper-bound check can be calculated as
-- `bound_lo = result_lo - foreign_modulus_lo - bound_carry_lo * 2^{88}`
-- `bound_mi = result_mi - foreign_modulus_mi - bound_carry_mi * 2^{88} + bound_carry_lo`
-- `bound_hi = result_hi - foreign_modulus_hi + 2^{88} + bound_carry_mi`
-
-Which is equivalent to another foreign field addition with right input 2^{264}, q = 1 and s = 1
-- `bound_lo = result_lo + s *      0 - q * foreign_modulus_lo - bound_carry_lo * 2^{88}`
-- `bound_mi = result_mi + s *      0 - q * foreign_modulus_mi - bound_carry_mi * 2^{88} + bound_carry_lo`
-- `bound_hi = result_hi + s * 2^{88} - q * foreign_modulus_hi                           + bound_carry_mi`
-
-`bound_carry_i` $= 0$ or $1$ or $-1$ are auxiliary variables that handle carries between limbs
-
-The range check of `bound` can be skipped until the end of the operations
-and `result` is an intermediate value that is unused elsewhere (since the final `result`
-must have had the right amount of moduli subtracted along the way, meaning a multiple of the modulus).
-In other words, intermediate results could potentially give a valid witness that satisfies the constraints
-but where the result is larger than the modulus (yet smaller than 2^{264}). The reason that we have a
- final bound check is to make sure that the final result (`min_result`) is indeed the minimum one
- (meaning less than the modulus).
-
-You could lay this out as a double-width gate for chained foreign additions and a final row, e.g.
-
-| col | `ForeignFieldAdd`       | more `ForeignFieldAdd` | final `ForeignFieldAdd` | final `Zero`      |
-| --- | ----------------------- | ---------------------- | ----------------------- | ----------------- |
-|   0 | `left_input_lo`  (copy) | `result_lo` (copy)     | `min_result_lo` (copy)  | `bound_lo` (copy) |
-|   1 | `left_input_mi`  (copy) | `result_mi` (copy)     | `min_result_mi` (copy)  | `bound_mi` (copy) |
-|   2 | `left_input_hi`  (copy) | `result_hi` (copy)     | `min_result_hi` (copy)  | `bound_hi` (copy) |
-|   3 | `right_input_lo` (copy) |  ...                   |  0              (check) |                   |
-|   4 | `right_input_mi` (copy) |  ...                   |  0              (check) |                   |
-|   5 | `right_input_hi` (copy) |  ...                   |  2^88           (check) |                   |
-|   6 | `sign`           (copy) |  ...                   |  1              (check) |                   |
-|   7 | `field_overflow`        |  ...                   |  1              (check) |                   |
-|   8 | `carry_lo`              |  ...                   | `bound_carry_lo`        |                   |
-|   9 | `carry_mi`              |  ...                   | `bound_carry_mi`        |                   |
-|  10 |                         |                        |                         |                   |
-|  11 |                         |                        |                         |                   |
-|  12 |                         |                        |                         |                   |
-|  13 |                         |                        |                         |                   |
-|  14 |                         |                        |                         |                   |
-
-We reuse the foreign field addition gate for the final bound check since this is an addition with a
-specific parameter structure. Checking that the correct right input, overflow, and sign are used shall
-be done by copy constraining these values with a public input value. One could have a specific gate
-for just this check requiring less constrains, but the cost of adding one more selector gate outweights
-the savings of one row and a few constraints of difference.
->>>>>>> 8fc1bd50
 
 
 ## Setup
@@ -1638,28 +1534,16 @@
     #[serde(bound = "PolyComm<G>: Serialize + DeserializeOwned")]
     pub chacha_comm: Option<[PolyComm<G>; 4]>,
 
-<<<<<<< HEAD
     /// Range check polynomial commitments
-=======
->>>>>>> 8fc1bd50
     #[serde(bound = "PolyComm<G>: Serialize + DeserializeOwned")]
     pub range_check_comm: Option<[PolyComm<G>; range_check::gadget::GATE_COUNT]>,
 
     // Foreign field modulus
-<<<<<<< HEAD
-    #[serde(bound = "Option<BigUint>: Serialize + DeserializeOwned")]
     pub foreign_field_modulus: Option<BigUint>,
 
     /// Foreign field multiplication gates polynomial commitments
     #[serde(bound = "Option<PolyComm<G>>: Serialize + DeserializeOwned")]
     pub foreign_field_mul_comm: Option<PolyComm<G>>,
-=======
-    pub foreign_field_modulus: Option<BigUint>,
-
-    // Foreign field addition gates polynomial commitments
-    #[serde(bound = "Option<PolyComm<G>>: Serialize + DeserializeOwned")]
-    pub foreign_field_add_comm: Option<PolyComm<G>>,
->>>>>>> 8fc1bd50
 
     /// wire coordinate shifts
     #[serde_as(as = "[o1_utils::serialization::SerdeAs; PERMUTS]")]
