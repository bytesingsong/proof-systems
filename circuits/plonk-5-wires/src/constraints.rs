/*****************************************************************************************************************

This source file implements Plonk circuit constraint primitive.

*****************************************************************************************************************/

pub use super::domains::EvaluationDomains;
pub use super::gate::{CircuitGate, GateType};
pub use super::polynomial::{WitnessEvals, WitnessOverDomains, WitnessShifts};
pub use super::wires::{Wire, COLUMNS, WIRES};
<<<<<<< HEAD
use algebra::{FftField, SquareRootField};
use array_init::array_init;
use blake2::{Blake2b, Digest};
use ff_fft::{
    DensePolynomial as DP, EvaluationDomain, Evaluations as E, Radix2EvaluationDomain as D,
};
=======
use ark_ff::{FftField, SquareRootField, Zero};
use ark_poly::{
    univariate::DensePolynomial as DP, EvaluationDomain, Evaluations as E,
    Radix2EvaluationDomain as D, UVPolynomial,
};
use array_init::array_init;
use blake2::{Blake2b, Digest};
>>>>>>> c3883db4
use oracle::poseidon::ArithmeticSpongeParams;
use oracle::utils::EvalUtils;

#[derive(Clone)]
pub struct ConstraintSystem<F: FftField> {
    pub public: usize,                // number of public inputs
    pub domain: EvaluationDomains<F>, // evaluation domains
    pub gates: Vec<CircuitGate<F>>,   // circuit gates

<<<<<<< HEAD
    // POLYNOMIALS OVER THE MONOMIAL BASE
=======
    // POLYNOMIALS OVER THE MONOMIAL BASIS
>>>>>>> c3883db4
    pub sigmam: [DP<F>; COLUMNS], // permutation polynomial array
    pub zkpm: DP<F>,              // zero-knowledge polynomial

    // generic constraint selector polynomials
    pub qwm: [DP<F>; COLUMNS], // linear wire constraint polynomial
    pub qmm: DP<F>,            // multiplication polynomial
    pub qc: DP<F>,             // constant wire polynomial

    // poseidon selector polynomials
    pub rcm: [DP<F>; COLUMNS], // round constant polynomials
    pub psm: DP<F>,            // poseidon constraint selector polynomial

    pub packm: DP<F>, // packing constraint selector polynomial

    // ECC arithmetic selector polynomials
    pub addm: DP<F>,    // EC point addition constraint selector polynomial
    pub doublem: DP<F>, // EC point doubling constraint selector polynomial
    pub mul1m: DP<F>,   // mul1m constraint selector polynomial
    pub mul2m: DP<F>,   // mul2m constraint selector polynomial
    pub emulm: DP<F>,   // emul1m constraint selector polynomial

    // POLYNOMIALS OVER LAGRANGE BASIS

    // generic constraint selector polynomials
    pub qwl: [E<F, D<F>>; COLUMNS], // left input wire polynomial over domain.d4
    pub qml: E<F, D<F>>,            // multiplication evaluations over domain.d4

    // permutation polynomials
    pub sigmal1: [Vec<F>; COLUMNS], // permutation polynomial array evaluations over domain d1
    pub sigmal8: [E<F, D<F>>; COLUMNS], // permutation polynomial array evaluations over domain d8
    pub sid: Vec<F>,                // SID polynomial

    // poseidon selector polynomials
    pub ps4: E<F, D<F>>, // poseidon selector over domain.d4
    pub ps8: E<F, D<F>>, // poseidon selector over domain.d8

    pub packl: E<F, D<F>>, // packing constraint selector polynomial over domain.d4

    // ECC arithmetic selector polynomials
    pub addl: E<F, D<F>>, // EC point addition selector evaluations w over domain.d4
    pub doublel: E<F, D<F>>, // EC point doubling selector evaluations w over domain.d8
    pub mul1l: E<F, D<F>>, // scalar multiplication selector evaluations over domain.d4
    pub mul2l: E<F, D<F>>, // scalar multiplication selector evaluations over domain.d8
    pub emull: E<F, D<F>>, // endoscalar multiplication selector evaluations over domain.d4

    // constant polynomials
    pub l1: E<F, D<F>>,    // 1-st Lagrange evaluated over domain.d8
    pub l04: E<F, D<F>>,   // 0-th Lagrange evaluated over domain.d4
    pub l08: E<F, D<F>>,   // 0-th Lagrange evaluated over domain.d8
    pub zero4: E<F, D<F>>, // zero evaluated over domain.d8
    pub zero8: E<F, D<F>>, // zero evaluated over domain.d8
    pub zkpl: E<F, D<F>>,  // zero-knowledge polynomial over domain.d8

    pub shift: [F; COLUMNS], // wire coordinate shifts
    pub endo: F,             // coefficient for the group endomorphism

    // random oracle argument parameters
    pub fr_sponge_params: ArithmeticSpongeParams<F>,
}

pub fn zk_w<F: FftField>(domain: D<F>) -> F {
    domain.group_gen.pow(&[domain.size - 3])
}

pub fn zk_polynomial<F: FftField>(domain: D<F>) -> DP<F> {
    // x^3 - x^2(w1+w2+w3) + x(w1w2+w1w3+w2w3) - w1w2w3
    let w3 = zk_w(domain);
    let w2 = domain.group_gen * w3;
    let w1 = domain.group_gen * w2;

    DP::from_coefficients_slice(&[
        -w1 * &w2 * &w3,
        (w1 * &w2) + &(w1 * &w3) + &(w3 * &w2),
        -w1 - &w2 - &w3,
        F::one(),
    ])
}

impl<F: FftField + SquareRootField> ConstraintSystem<F> {
    pub fn create(
        mut gates: Vec<CircuitGate<F>>,
        fr_sponge_params: ArithmeticSpongeParams<F>,
        public: usize,
    ) -> Option<Self> {
        let domain = EvaluationDomains::<F>::create(gates.len())?;
        let mut sid = domain.d1.elements().map(|elm| elm).collect::<Vec<_>>();

        // sample the coordinate shifts
        let shift = Self::sample_shifts(&domain.d1, COLUMNS - 1);
        let shift = [F::one(), shift[0], shift[1], shift[2], shift[3]];

        let n = domain.d1.size();
        let mut padding = (gates.len()..n)
            .map(|i| {
                CircuitGate::<F>::zero(
                    i,
                    array_init(|j| Wire {
                        col: WIRES[j],
                        row: i,
                    }),
                )
            })
            .collect();
        gates.append(&mut padding);

        let s: [std::vec::Vec<F>; COLUMNS] =
            array_init(|i| domain.d1.elements().map(|elm| shift[i] * &elm).collect());
        let mut sigmal1 = s.clone();

        // compute permutation polynomials
        gates.iter().enumerate().for_each(|(i, _)| {
            (0..COLUMNS).for_each(|j| {
                let wire = gates[i].wires[j];
                sigmal1[j][i] = s[wire.col][wire.row]
            })
        });
        let sigmam: [DP<F>; COLUMNS] = array_init(|i| {
            E::<F, D<F>>::from_vec_and_domain(sigmal1[i].clone(), domain.d1).interpolate()
        });

        let mut s = sid[0..2].to_vec();
        sid.append(&mut s);

        // x^3 - x^2(w1+w2+w3) + x(w1w2+w1w3+w2w3) - w1w2w3
        let zkpm = zk_polynomial(domain.d1);

        // compute generic constraint polynomials
        let qwm: [DP<F>; COLUMNS] = array_init(|i| {
            E::<F, D<F>>::from_vec_and_domain(
                gates
                    .iter()
                    .map(|gate| {
                        if gate.typ == GateType::Generic {
                            gate.c[WIRES[i]]
                        } else {
                            F::zero()
                        }
                    })
                    .collect(),
                domain.d1,
            )
            .interpolate()
        });
        let qmm = E::<F, D<F>>::from_vec_and_domain(
            gates
                .iter()
                .map(|gate| {
                    if gate.typ == GateType::Generic {
                        gate.c[COLUMNS]
                    } else {
                        F::zero()
                    }
                })
                .collect(),
            domain.d1,
        )
        .interpolate();

        // compute poseidon constraint polynomials
        let psm = E::<F, D<F>>::from_vec_and_domain(
            gates.iter().map(|gate| gate.ps()).collect(),
            domain.d1,
        )
        .interpolate();

        // compute packing constraint polynomials
        let packm = E::<F, D<F>>::from_vec_and_domain(
            gates.iter().map(|gate| gate.pack()).collect(),
            domain.d1,
        )
        .interpolate();

        // compute ECC arithmetic constraint polynomials
        let addm = E::<F, D<F>>::from_vec_and_domain(
            gates.iter().map(|gate| gate.add()).collect(),
            domain.d1,
        )
        .interpolate();
        let doublem = E::<F, D<F>>::from_vec_and_domain(
            gates.iter().map(|gate| gate.double()).collect(),
            domain.d1,
        )
        .interpolate();
        let mul1m = E::<F, D<F>>::from_vec_and_domain(
            gates.iter().map(|gate| gate.vbmul1()).collect(),
            domain.d1,
        )
        .interpolate();
        let mul2m = E::<F, D<F>>::from_vec_and_domain(
            gates.iter().map(|gate| gate.vbmul2()).collect(),
            domain.d1,
        )
        .interpolate();
        let emulm = E::<F, D<F>>::from_vec_and_domain(
            gates.iter().map(|gate| gate.endomul()).collect(),
            domain.d1,
        )
        .interpolate();

        Some(ConstraintSystem {
            domain,
            public,
            sid,
            sigmal1,
            sigmal8: array_init(|i| sigmam[i].evaluate_over_domain_by_ref(domain.d8)),
            sigmam,

            // generic constraint polynomials
            qwl: array_init(|i| qwm[i].evaluate_over_domain_by_ref(domain.d4)),
            qml: qmm.evaluate_over_domain_by_ref(domain.d4),
            qwm,
            qmm,
            qc: E::<F, D<F>>::from_vec_and_domain(
                gates
                    .iter()
                    .map(|gate| {
                        if gate.typ == GateType::Generic {
                            gate.c[COLUMNS + 1]
                        } else {
                            F::zero()
                        }
                    })
                    .collect(),
                domain.d1,
            )
            .interpolate(),

            // poseidon constraint polynomials
            rcm: array_init(|i| {
                E::<F, D<F>>::from_vec_and_domain(
                    gates
                        .iter()
                        .map(|gate| {
                            if gate.typ == GateType::Poseidon {
                                gate.rc()[i]
                            } else {
                                F::zero()
                            }
                        })
                        .collect(),
                    domain.d1,
                )
                .interpolate()
            }),
            ps4: psm.evaluate_over_domain_by_ref(domain.d4),
            ps8: psm.evaluate_over_domain_by_ref(domain.d8),
            psm,

            // packing constraint polynomials
            packl: packm.evaluate_over_domain_by_ref(domain.d4),
            packm,

            // ECC arithmetic constraint polynomials
            addl: addm.evaluate_over_domain_by_ref(domain.d4),
            addm,
            doublel: doublem.evaluate_over_domain_by_ref(domain.d8),
            doublem,
            mul1l: mul1m.evaluate_over_domain_by_ref(domain.d4),
            mul2l: mul2m.evaluate_over_domain_by_ref(domain.d8),
            mul1m,
            mul2m,
            emull: emulm.evaluate_over_domain_by_ref(domain.d4),
            emulm,

            // constant polynomials
            l1: DP::from_coefficients_slice(&[F::zero(), F::one()])
                .evaluate_over_domain_by_ref(domain.d8),
            l04: E::<F, D<F>>::from_vec_and_domain(
                vec![F::one(); domain.d4.size as usize],
                domain.d4,
            ),
            l08: E::<F, D<F>>::from_vec_and_domain(
                vec![F::one(); domain.d8.size as usize],
                domain.d8,
            ),
            zero4: E::<F, D<F>>::from_vec_and_domain(
                vec![F::zero(); domain.d4.size as usize],
                domain.d4,
            ),
            zero8: E::<F, D<F>>::from_vec_and_domain(
                vec![F::zero(); domain.d8.size as usize],
                domain.d8,
            ),
            zkpl: zkpm.evaluate_over_domain_by_ref(domain.d8),
            zkpm,

            gates,
            shift,
            endo: F::zero(),
            fr_sponge_params,
        })
    }

    // This function verifies the consistency of the wire
    // assignements (witness) against the constraints
    //     witness: wire assignement witness
    //     RETURN: verification status
    pub fn verify(&self, witness: &[Vec<F>; COLUMNS]) -> bool {
        let p = vec![
            F::one(),
            F::zero(),
            F::zero(),
            F::zero(),
            F::zero(),
            F::zero(),
            F::zero(),
        ];
        (0..self.gates.len()).all
        (
            |j|
                // verify permutation consistency
                (0..COLUMNS).all(|i|
                {
                    let wire = self.gates[j].wires[i];
                    witness[i][j] == witness[wire.col][wire.row]
                })
                &&
                // verify witness against constraints
                if j < self.public {self.gates[j].c == p} else {self.gates[j].verify(witness, &self)}
        )
    }

    // sample coordinate shifts deterministically
    pub fn sample_shift(domain: &D<F>, i: &mut u32) -> F {
        let mut h = Blake2b::new();
<<<<<<< HEAD
        h.input(
=======
        h.update(
>>>>>>> c3883db4
            &{
                *i += 1;
                *i
            }
            .to_be_bytes(),
        );
<<<<<<< HEAD
        let mut r = F::from_random_bytes(&h.result()[..31]).unwrap();
        while r.legendre().is_qnr() == false || domain.evaluate_vanishing_polynomial(r).is_zero() {
            let mut h = Blake2b::new();
            h.input(
=======
        let mut r = F::from_random_bytes(&h.finalize()[..31]).unwrap();
        while r.legendre().is_qnr() == false || domain.evaluate_vanishing_polynomial(r).is_zero() {
            let mut h = Blake2b::new();
            h.update(
>>>>>>> c3883db4
                &{
                    *i += 1;
                    *i
                }
                .to_be_bytes(),
            );
<<<<<<< HEAD
            r = F::from_random_bytes(&h.result()[..31]).unwrap();
=======
            r = F::from_random_bytes(&h.finalize()[..31]).unwrap();
>>>>>>> c3883db4
        }
        r
    }

    pub fn sample_shifts(domain: &D<F>, len: usize) -> Vec<F> {
        let mut i: u32 = 7;
        let mut shifts = Vec::with_capacity(len);
        while shifts.len() < len {
            let mut o = Self::sample_shift(&domain, &mut i);
            while shifts.iter().filter(|&r| o == *r).count() > 0 {
                o = Self::sample_shift(&domain, &mut i)
            }
            shifts.push(o)
        }
        shifts
    }

    // evaluate witness polynomials over domains
    pub fn evaluate(&self, w: &[DP<F>; COLUMNS], z: &DP<F>) -> WitnessOverDomains<F> {
        // compute shifted witness polynomials
        let w8: [E<F, D<F>>; COLUMNS] =
            array_init(|i| w[i].evaluate_over_domain_by_ref(self.domain.d8));
        let z8 = z.evaluate_over_domain_by_ref(self.domain.d8);

        let w4: [E<F, D<F>>; COLUMNS] = array_init(|i| {
            E::<F, D<F>>::from_vec_and_domain(
                (0..self.domain.d4.size)
                    .map(|j| w8[i].evals[2 * j as usize])
                    .collect(),
                self.domain.d4,
            )
        });
        let z4 = DP::<F>::zero().evaluate_over_domain_by_ref(D::<F>::new(1).unwrap());

        WitnessOverDomains {
            d4: WitnessShifts {
                next: WitnessEvals {
                    w: array_init(|i| w4[i].shift(4)),
                    z: z4.clone(), // dummy evaluation
                },
                this: WitnessEvals {
                    w: w4,
                    z: z4, // dummy evaluation
                },
            },
            d8: WitnessShifts {
                next: WitnessEvals {
                    w: array_init(|i| w8[i].shift(8)),
                    z: z8.shift(8),
                },
                this: WitnessEvals { w: w8, z: z8 },
            },
        }
    }
}<|MERGE_RESOLUTION|>--- conflicted
+++ resolved
@@ -8,14 +8,6 @@
 pub use super::gate::{CircuitGate, GateType};
 pub use super::polynomial::{WitnessEvals, WitnessOverDomains, WitnessShifts};
 pub use super::wires::{Wire, COLUMNS, WIRES};
-<<<<<<< HEAD
-use algebra::{FftField, SquareRootField};
-use array_init::array_init;
-use blake2::{Blake2b, Digest};
-use ff_fft::{
-    DensePolynomial as DP, EvaluationDomain, Evaluations as E, Radix2EvaluationDomain as D,
-};
-=======
 use ark_ff::{FftField, SquareRootField, Zero};
 use ark_poly::{
     univariate::DensePolynomial as DP, EvaluationDomain, Evaluations as E,
@@ -23,7 +15,6 @@
 };
 use array_init::array_init;
 use blake2::{Blake2b, Digest};
->>>>>>> c3883db4
 use oracle::poseidon::ArithmeticSpongeParams;
 use oracle::utils::EvalUtils;
 
@@ -33,11 +24,7 @@
     pub domain: EvaluationDomains<F>, // evaluation domains
     pub gates: Vec<CircuitGate<F>>,   // circuit gates
 
-<<<<<<< HEAD
-    // POLYNOMIALS OVER THE MONOMIAL BASE
-=======
     // POLYNOMIALS OVER THE MONOMIAL BASIS
->>>>>>> c3883db4
     pub sigmam: [DP<F>; COLUMNS], // permutation polynomial array
     pub zkpm: DP<F>,              // zero-knowledge polynomial
 
@@ -363,39 +350,24 @@
     // sample coordinate shifts deterministically
     pub fn sample_shift(domain: &D<F>, i: &mut u32) -> F {
         let mut h = Blake2b::new();
-<<<<<<< HEAD
-        h.input(
-=======
         h.update(
->>>>>>> c3883db4
             &{
                 *i += 1;
                 *i
             }
             .to_be_bytes(),
         );
-<<<<<<< HEAD
-        let mut r = F::from_random_bytes(&h.result()[..31]).unwrap();
-        while r.legendre().is_qnr() == false || domain.evaluate_vanishing_polynomial(r).is_zero() {
-            let mut h = Blake2b::new();
-            h.input(
-=======
         let mut r = F::from_random_bytes(&h.finalize()[..31]).unwrap();
         while r.legendre().is_qnr() == false || domain.evaluate_vanishing_polynomial(r).is_zero() {
             let mut h = Blake2b::new();
             h.update(
->>>>>>> c3883db4
                 &{
                     *i += 1;
                     *i
                 }
                 .to_be_bytes(),
             );
-<<<<<<< HEAD
-            r = F::from_random_bytes(&h.result()[..31]).unwrap();
-=======
             r = F::from_random_bytes(&h.finalize()[..31]).unwrap();
->>>>>>> c3883db4
         }
         r
     }
