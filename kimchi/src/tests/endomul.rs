use crate::circuits::{
    gate::{CircuitGate, GateType},
    polynomials::endosclmul,
    wires::*,
};
use crate::tests::framework::TestFramework;
use ark_ec::{AffineCurve, ProjectiveCurve};
use ark_ff::{BigInteger, BitIteratorLE, Field, One, PrimeField, UniformRand, Zero};
use commitment_dlog::srs::endos;
<<<<<<< HEAD
use mina_curves::pasta::{Fp as F, Pallas as Other, Vesta, VestaParameters};
use oracle::{
    constants::PlonkSpongeConstantsKimchi,
    sponge::{DefaultFqSponge, DefaultFrSponge, ScalarChallenge},
};
=======
use mina_curves::pasta::{Fp as F, Pallas as Other};
use mina_poseidon::sponge::ScalarChallenge;
>>>>>>> 93f986a1
use rand::{rngs::StdRng, SeedableRng};
use std::array;

type SpongeParams = PlonkSpongeConstantsKimchi;
type BaseSponge = DefaultFqSponge<VestaParameters, SpongeParams>;
type ScalarSponge = DefaultFrSponge<F, SpongeParams>;

#[test]
fn endomul_test() {
    let bits_per_chunk = 4;
    let num_bits = 128;
    let chunks = num_bits / bits_per_chunk;

    let num_scalars = 100;

    assert_eq!(num_bits % bits_per_chunk, 0);

    let mut gates = vec![];

    let rows_per_scalar = 1 + chunks;

    for s in 0..num_scalars {
        for i in 0..chunks {
            let row = rows_per_scalar * s + i;
            gates.push(CircuitGate::new(
                GateType::EndoMul,
                Wire::for_row(row),
                vec![],
            ));
        }

        let row = rows_per_scalar * s + chunks;
        gates.push(CircuitGate::new(GateType::Zero, Wire::for_row(row), vec![]));
    }

    let (endo_q, endo_r) = endos::<Other>();

    let mut witness: [Vec<F>; COLUMNS] =
        array::from_fn(|_| vec![F::zero(); rows_per_scalar * num_scalars]);

    let rng = &mut StdRng::from_seed([0; 32]);

    // let start = Instant::now();
    for i in 0..num_scalars {
        let bits_lsb: Vec<_> = BitIteratorLE::new(F::rand(rng).into_repr())
            .take(num_bits)
            .collect();
        let x = <Other as AffineCurve>::ScalarField::from_repr(
            <F as PrimeField>::BigInt::from_bits_le(&bits_lsb[..]),
        )
        .unwrap();

        let x_scalar = ScalarChallenge(x).to_field(&endo_r);

        let base = Other::prime_subgroup_generator();
        // let g = Other::prime_subgroup_generator().into_projective();
        let acc0 = {
            let t = Other::new(endo_q * base.x, base.y, false);
            let p = t + base;
            let acc = p + p;
            (acc.x, acc.y)
        };

        let bits_msb: Vec<_> = bits_lsb.iter().take(num_bits).copied().rev().collect();

        let res = endosclmul::gen_witness(
            &mut witness,
            i * rows_per_scalar,
            endo_q,
            (base.x, base.y),
            &bits_msb,
            acc0,
        );

        let expected = {
            let t = Other::prime_subgroup_generator();
            let mut acc = Other::new(acc0.0, acc0.1, false);
            for i in (0..(num_bits / 2)).rev() {
                let b2i = F::from(bits_lsb[2 * i] as u64);
                let b2i1 = F::from(bits_lsb[2 * i + 1] as u64);
                let xq = (F::one() + ((endo_q - F::one()) * b2i1)) * t.x;
                let yq = (b2i.double() - F::one()) * t.y;
                acc = acc + (acc + Other::new(xq, yq, false));
            }
            acc
        };
        assert_eq!(
            expected,
            Other::prime_subgroup_generator()
                .into_projective()
                .mul(x_scalar.into_repr())
                .into_affine()
        );

        assert_eq!((expected.x, expected.y), res.acc);
        assert_eq!(x.into_repr(), res.n.into_repr());
    }

    TestFramework::<Vesta>::default()
        .gates(gates)
        .witness(witness)
        .setup()
        .prove_and_verify::<BaseSponge, ScalarSponge>();
}<|MERGE_RESOLUTION|>--- conflicted
+++ resolved
@@ -7,16 +7,11 @@
 use ark_ec::{AffineCurve, ProjectiveCurve};
 use ark_ff::{BigInteger, BitIteratorLE, Field, One, PrimeField, UniformRand, Zero};
 use commitment_dlog::srs::endos;
-<<<<<<< HEAD
 use mina_curves::pasta::{Fp as F, Pallas as Other, Vesta, VestaParameters};
 use oracle::{
     constants::PlonkSpongeConstantsKimchi,
     sponge::{DefaultFqSponge, DefaultFrSponge, ScalarChallenge},
 };
-=======
-use mina_curves::pasta::{Fp as F, Pallas as Other};
-use mina_poseidon::sponge::ScalarChallenge;
->>>>>>> 93f986a1
 use rand::{rngs::StdRng, SeedableRng};
 use std::array;
 
