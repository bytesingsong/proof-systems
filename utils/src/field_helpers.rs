//! Useful helper methods to extend [ark_ff::Field].

use ark_ff::{BigInteger, Field, FpParameters, PrimeField};
use num_bigint::BigUint;
use std::ops::Neg;
use thiserror::Error;

/// Field helpers error
#[allow(missing_docs)]
#[derive(Error, Debug, Clone, PartialEq, Eq)]
pub enum FieldHelpersError {
    #[error("failed to deserialize field bytes")]
    DeserializeBytes,
    #[error("failed to deserialize field bits")]
    DeserializeBits,
    #[error("failed to decode hex")]
    DecodeHex,
    #[error("failed to convert BigUint into field element")]
    FromBigToField,
}

/// Result alias using [FieldHelpersError]
pub type Result<T> = std::result::Result<T, FieldHelpersError>;

/// Field element helpers
///   Unless otherwise stated everything is in little-endian byte order.
pub trait FieldHelpers<F> {
    /// Deserialize from bytes
    fn from_bytes(bytes: &[u8]) -> Result<F>;

    /// Deserialize from little-endian hex
    fn from_hex(hex: &str) -> Result<F>;

    /// Deserialize from bits
    fn from_bits(bits: &[bool]) -> Result<F>;

    /// Deserialize from BigUint
    fn from_biguint(big: BigUint) -> Result<F>
    where
        F: PrimeField,
    {
        big.try_into()
            .map_err(|_| FieldHelpersError::DeserializeBytes)
    }

    /// Serialize to bytes
    fn to_bytes(&self) -> Vec<u8>;

    /// Serialize to hex
    fn to_hex(&self) -> String;

    /// Serialize to bits
    fn to_bits(&self) -> Vec<bool>;

    /// Serialize field element to a BigUint
    fn to_biguint(&self) -> BigUint
    where
        F: PrimeField,
    {
        BigUint::from_bytes_le(&self.to_bytes())
    }

<<<<<<< HEAD
    /// Create a new field element from this field elements bits
    fn bits_to_field(&self, start: usize, end: usize) -> Result<F>;

=======
>>>>>>> 4eb1dd36
    /// Field size in bytes
    fn size_in_bytes() -> usize
    where
        F: PrimeField,
    {
        F::size_in_bits() / 8 + (F::size_in_bits() % 8 != 0) as usize
    }

    /// Get the modulus as `BigUint`
    fn modulus_biguint() -> BigUint
    where
        F: PrimeField,
    {
        BigUint::from_bytes_le(&F::Params::MODULUS.to_bytes_le())
    }
}

impl<F: Field> FieldHelpers<F> for F {
    fn from_bytes(bytes: &[u8]) -> Result<F> {
        F::deserialize(&mut &*bytes).map_err(|_| FieldHelpersError::DeserializeBytes)
    }

    fn from_hex(hex: &str) -> Result<F> {
        let bytes: Vec<u8> = hex::decode(hex).map_err(|_| FieldHelpersError::DecodeHex)?;
        F::deserialize(&mut &bytes[..]).map_err(|_| FieldHelpersError::DeserializeBytes)
    }

    fn from_bits(bits: &[bool]) -> Result<F> {
        let bytes = bits
            .iter()
            .enumerate()
            .fold(F::zero().to_bytes(), |mut bytes, (i, bit)| {
                bytes[i / 8] |= (*bit as u8) << (i % 8);
                bytes
            });

        F::deserialize(&mut &bytes[..]).map_err(|_| FieldHelpersError::DeserializeBytes)
    }

    fn to_bytes(&self) -> Vec<u8> {
        let mut bytes: Vec<u8> = vec![];
        self.serialize(&mut bytes)
            .expect("Failed to serialize field");

        bytes
    }

    fn to_hex(&self) -> String {
        hex::encode(self.to_bytes())
    }

    fn to_bits(&self) -> Vec<bool> {
        self.to_bytes().iter().fold(vec![], |mut bits, byte| {
            let mut byte = *byte;
            for _ in 0..8 {
                bits.push(byte & 0x01 == 0x01);
                byte >>= 1;
            }
            bits
        })
    }

    fn bits_to_field(&self, start: usize, end: usize) -> Result<F> {
        F::from_bits(&self.to_bits()[start..end]).map_err(|_| FieldHelpersError::DeserializeBits)
    }
}

/// Field element wrapper for [BigUint]
<<<<<<< HEAD
pub trait BigUintFieldHelpers {
    /// Convert BigUint into PrimeField element
    fn to_field<F: PrimeField>(self) -> Result<F>;
}

impl BigUintFieldHelpers for BigUint {
    fn to_field<F: PrimeField>(self) -> Result<F> {
        F::from_biguint(self)
=======
pub trait FieldFromBig<F> {
    /// Deserialize from big unsigned integer
    fn from_biguint(big: &BigUint) -> Result<F>;
}

impl<F: PrimeField> FieldFromBig<F> for F {
    fn from_biguint(big: &BigUint) -> Result<F> {
        big.clone()
            .try_into()
            .map_err(|_| FieldHelpersError::FromBigToField)
>>>>>>> 4eb1dd36
    }
}

/// Converts an [i32] into a [Field]
pub fn i32_to_field<F: From<u64> + Neg<Output = F>>(i: i32) -> F {
    if i >= 0 {
        F::from(i as u64)
    } else {
        -F::from(-i as u64)
    }
}

#[cfg(test)]
mod tests {
    use super::*;

    use ark_ec::AffineCurve;
    use ark_ff::One;
    use mina_curves::pasta::Pallas as CurvePoint;
    use BigUintFieldHelpers;

    /// Base field element type
    pub type BaseField = <CurvePoint as AffineCurve>::BaseField;

    #[test]
    fn field_hex() {
        assert_eq!(
            BaseField::from_hex(""),
            Err(FieldHelpersError::DeserializeBytes)
        );
        assert_eq!(
            BaseField::from_hex("1428fadcf0c02396e620f14f176fddb5d769b7de2027469d027a80142ef8f07"),
            Err(FieldHelpersError::DecodeHex)
        );
        assert_eq!(
            BaseField::from_hex(
                "0f5314f176fddb5d769b7de2027469d027ad428fadcf0c02396e6280142efb7d8"
            ),
            Err(FieldHelpersError::DecodeHex)
        );
        assert_eq!(
            BaseField::from_hex("g64244176fddb5d769b7de2027469d027ad428fadcf0c02396e6280142efb7d8"),
            Err(FieldHelpersError::DecodeHex)
        );
        assert_eq!(
            BaseField::from_hex("0cdaf334e9632268a5aa959c2781fb32bf45565fe244ae42c849d3fdc7c644fd"),
            Err(FieldHelpersError::DeserializeBytes)
        );

        assert!(BaseField::from_hex(
            "25b89cf1a14e2de6124fea18758bf890af76fff31b7fc68713c7653c61b49d39"
        )
        .is_ok(),);

        let field_hex = "f2eee8d8f6e5fb182c610cae6c5393fce69dc4d900e7b4923b074e54ad00fb36";
        assert_eq!(
            BaseField::to_hex(
                &BaseField::from_hex(field_hex).expect("Failed to deserialize field hex")
            ),
            field_hex
        );
    }

    #[test]
    fn field_bytes() {
        assert!(BaseField::from_bytes(&[
            46, 174, 218, 228, 42, 116, 97, 213, 149, 45, 39, 185, 126, 202, 208, 104, 182, 152,
            235, 185, 78, 138, 14, 76, 69, 56, 139, 182, 19, 222, 126, 8
        ])
        .is_ok(),);

        assert_eq!(
            BaseField::from_bytes(&[46, 174, 218, 228, 42, 116, 97, 213]),
            Err(FieldHelpersError::DeserializeBytes)
        );

        assert_eq!(
            BaseField::to_hex(
                &BaseField::from_bytes(&[
                    46, 174, 218, 228, 42, 116, 97, 213, 149, 45, 39, 185, 126, 202, 208, 104, 182,
                    152, 235, 185, 78, 138, 14, 76, 69, 56, 139, 182, 19, 222, 126, 8
                ])
                .expect("Failed to deserialize field bytes")
            ),
            "2eaedae42a7461d5952d27b97ecad068b698ebb94e8a0e4c45388bb613de7e08"
        );

        fn lifetime_test() -> Result<BaseField> {
            let bytes = [0; 32];
            BaseField::from_bytes(&bytes)
        }
        assert!(lifetime_test().is_ok());
    }

    #[test]
    fn field_bits() {
        let fe =
            BaseField::from_hex("2cc3342ad3cd516175b8f0d0189bc3bdcb7947a4cc96c7cfc8d5df10cc443832")
                .expect("Failed to deserialize field hex");

        let fe_check =
            BaseField::from_bits(&fe.to_bits()).expect("Failed to deserialize field bits");
        assert_eq!(fe, fe_check);

        assert!(BaseField::from_bits(
            &BaseField::from_hex(
                "e9a8f3b489990ed7eddce497b7138c6a06ff802d1b58fca1997c5f2ee971cd32"
            )
            .expect("Failed to deserialize field hex")
            .to_bits()
        )
        .is_ok(),);

        assert_eq!(
            BaseField::from_bits(&vec![true; BaseField::size_in_bits()]),
            Err(FieldHelpersError::DeserializeBytes)
        );

        assert!(BaseField::from_bits(&[false, true, false, true]).is_ok(),);

        assert_eq!(
            BaseField::from_bits(&[true, false, false]).expect("Failed to deserialize field bytes"),
            BaseField::one()
        );
    }

    #[test]
    fn field_biguit_field_helpers() {
        let fe_1024 = BaseField::from(1024u32);
        let big_1024 = &fe_1024.into();
        assert_eq!(*big_1024, BigUint::new(vec![1024]));

        assert_eq!(
            BaseField::from_biguint(big_1024).expect("Failed to deserialize big uint"),
            fe_1024
        );

        let be_zero_32bytes = vec![0x00, 0x00, 0x00, 0x00, 0x00];
        let be_zero_1byte = vec![0x00];
        let big_zero_32 = BigUint::from_bytes_be(&be_zero_32bytes);
        let big_zero_1 = BigUint::from_bytes_be(&be_zero_1byte);
        let field_zero = BaseField::from(0u32);

        assert_eq!(
            BigUint::from_bytes_be(&field_zero.into_repr().to_bytes_be()),
            BigUint::from_bytes_be(&be_zero_32bytes)
        );

        assert_eq!(
            BaseField::from_biguint(&BigUint::from_bytes_be(&be_zero_32bytes))
                .expect("Failed to convert big uint"),
            field_zero
        );

        assert_eq!(big_zero_32, big_zero_1);

        assert_eq!(
            BaseField::from_biguint(&big_zero_32).expect("Failed"),
            BaseField::from_biguint(&big_zero_1).expect("Failed")
        );

        assert_eq!(
            BigUint::from_bytes_be(&BaseField::from(0u32).into_repr().to_bytes_be()),
            BigUint::from_bytes_be(&[0x00, 0x00, 0x00, 0x00, 0x00])
        );

        assert_eq!(
            BaseField::from_biguint(BigUint::from_bytes_be(&[0x00, 0x00, 0x00, 0x00, 0x00]))
                .expect("Failed to convert big uint"),
            BaseField::from(0u32)
        );

        let bytes = [
            46, 174, 218, 228, 42, 116, 97, 213, 149, 45, 39, 185, 126, 202, 208, 104, 182, 152,
            235, 185, 78, 138, 14, 76, 69, 56, 139, 182, 19, 222, 126, 8,
        ];
        let fe = BaseField::from_bytes(&bytes).expect("failed to create field element from bytes");
        let bi = BigUint::from_bytes_le(&bytes);
        assert_eq!(fe.to_biguint(), bi);
        assert_eq!(bi.to_field::<BaseField>().unwrap(), fe);
    }
}<|MERGE_RESOLUTION|>--- conflicted
+++ resolved
@@ -11,8 +11,6 @@
 pub enum FieldHelpersError {
     #[error("failed to deserialize field bytes")]
     DeserializeBytes,
-    #[error("failed to deserialize field bits")]
-    DeserializeBits,
     #[error("failed to decode hex")]
     DecodeHex,
     #[error("failed to convert BigUint into field element")]
@@ -60,12 +58,6 @@
         BigUint::from_bytes_le(&self.to_bytes())
     }
 
-<<<<<<< HEAD
-    /// Create a new field element from this field elements bits
-    fn bits_to_field(&self, start: usize, end: usize) -> Result<F>;
-
-=======
->>>>>>> 4eb1dd36
     /// Field size in bytes
     fn size_in_bytes() -> usize
     where
@@ -127,35 +119,6 @@
             bits
         })
     }
-
-    fn bits_to_field(&self, start: usize, end: usize) -> Result<F> {
-        F::from_bits(&self.to_bits()[start..end]).map_err(|_| FieldHelpersError::DeserializeBits)
-    }
-}
-
-/// Field element wrapper for [BigUint]
-<<<<<<< HEAD
-pub trait BigUintFieldHelpers {
-    /// Convert BigUint into PrimeField element
-    fn to_field<F: PrimeField>(self) -> Result<F>;
-}
-
-impl BigUintFieldHelpers for BigUint {
-    fn to_field<F: PrimeField>(self) -> Result<F> {
-        F::from_biguint(self)
-=======
-pub trait FieldFromBig<F> {
-    /// Deserialize from big unsigned integer
-    fn from_biguint(big: &BigUint) -> Result<F>;
-}
-
-impl<F: PrimeField> FieldFromBig<F> for F {
-    fn from_biguint(big: &BigUint) -> Result<F> {
-        big.clone()
-            .try_into()
-            .map_err(|_| FieldHelpersError::FromBigToField)
->>>>>>> 4eb1dd36
-    }
 }
 
 /// Converts an [i32] into a [Field]
@@ -174,7 +137,6 @@
     use ark_ec::AffineCurve;
     use ark_ff::One;
     use mina_curves::pasta::Pallas as CurvePoint;
-    use BigUintFieldHelpers;
 
     /// Base field element type
     pub type BaseField = <CurvePoint as AffineCurve>::BaseField;
@@ -204,10 +166,11 @@
             Err(FieldHelpersError::DeserializeBytes)
         );
 
-        assert!(BaseField::from_hex(
-            "25b89cf1a14e2de6124fea18758bf890af76fff31b7fc68713c7653c61b49d39"
-        )
-        .is_ok(),);
+        assert_eq!(
+            BaseField::from_hex("25b89cf1a14e2de6124fea18758bf890af76fff31b7fc68713c7653c61b49d39")
+                .is_ok(),
+            true
+        );
 
         let field_hex = "f2eee8d8f6e5fb182c610cae6c5393fce69dc4d900e7b4923b074e54ad00fb36";
         assert_eq!(
@@ -220,11 +183,14 @@
 
     #[test]
     fn field_bytes() {
-        assert!(BaseField::from_bytes(&[
-            46, 174, 218, 228, 42, 116, 97, 213, 149, 45, 39, 185, 126, 202, 208, 104, 182, 152,
-            235, 185, 78, 138, 14, 76, 69, 56, 139, 182, 19, 222, 126, 8
-        ])
-        .is_ok(),);
+        assert_eq!(
+            BaseField::from_bytes(&[
+                46, 174, 218, 228, 42, 116, 97, 213, 149, 45, 39, 185, 126, 202, 208, 104, 182,
+                152, 235, 185, 78, 138, 14, 76, 69, 56, 139, 182, 19, 222, 126, 8
+            ])
+            .is_ok(),
+            true
+        );
 
         assert_eq!(
             BaseField::from_bytes(&[46, 174, 218, 228, 42, 116, 97, 213]),
@@ -246,7 +212,7 @@
             let bytes = [0; 32];
             BaseField::from_bytes(&bytes)
         }
-        assert!(lifetime_test().is_ok());
+        assert_eq!(lifetime_test().is_ok(), true);
     }
 
     #[test]
@@ -259,21 +225,27 @@
             BaseField::from_bits(&fe.to_bits()).expect("Failed to deserialize field bits");
         assert_eq!(fe, fe_check);
 
-        assert!(BaseField::from_bits(
-            &BaseField::from_hex(
-                "e9a8f3b489990ed7eddce497b7138c6a06ff802d1b58fca1997c5f2ee971cd32"
+        assert_eq!(
+            BaseField::from_bits(
+                &BaseField::from_hex(
+                    "e9a8f3b489990ed7eddce497b7138c6a06ff802d1b58fca1997c5f2ee971cd32"
+                )
+                .expect("Failed to deserialize field hex")
+                .to_bits()
             )
-            .expect("Failed to deserialize field hex")
-            .to_bits()
-        )
-        .is_ok(),);
+            .is_ok(),
+            true
+        );
 
         assert_eq!(
             BaseField::from_bits(&vec![true; BaseField::size_in_bits()]),
             Err(FieldHelpersError::DeserializeBytes)
         );
 
-        assert!(BaseField::from_bits(&[false, true, false, true]).is_ok(),);
+        assert_eq!(
+            BaseField::from_bits(&[false, true, false, true]).is_ok(),
+            true
+        );
 
         assert_eq!(
             BaseField::from_bits(&[true, false, false]).expect("Failed to deserialize field bytes"),
@@ -282,10 +254,10 @@
     }
 
     #[test]
-    fn field_biguit_field_helpers() {
+    fn field_big() {
         let fe_1024 = BaseField::from(1024u32);
-        let big_1024 = &fe_1024.into();
-        assert_eq!(*big_1024, BigUint::new(vec![1024]));
+        let big_1024: BigUint = fe_1024.into();
+        assert_eq!(big_1024, BigUint::new(vec![1024]));
 
         assert_eq!(
             BaseField::from_biguint(big_1024).expect("Failed to deserialize big uint"),
@@ -304,7 +276,7 @@
         );
 
         assert_eq!(
-            BaseField::from_biguint(&BigUint::from_bytes_be(&be_zero_32bytes))
+            BaseField::from_biguint(BigUint::from_bytes_be(&be_zero_32bytes))
                 .expect("Failed to convert big uint"),
             field_zero
         );
@@ -312,28 +284,8 @@
         assert_eq!(big_zero_32, big_zero_1);
 
         assert_eq!(
-            BaseField::from_biguint(&big_zero_32).expect("Failed"),
-            BaseField::from_biguint(&big_zero_1).expect("Failed")
-        );
-
-        assert_eq!(
-            BigUint::from_bytes_be(&BaseField::from(0u32).into_repr().to_bytes_be()),
-            BigUint::from_bytes_be(&[0x00, 0x00, 0x00, 0x00, 0x00])
-        );
-
-        assert_eq!(
-            BaseField::from_biguint(BigUint::from_bytes_be(&[0x00, 0x00, 0x00, 0x00, 0x00]))
-                .expect("Failed to convert big uint"),
-            BaseField::from(0u32)
-        );
-
-        let bytes = [
-            46, 174, 218, 228, 42, 116, 97, 213, 149, 45, 39, 185, 126, 202, 208, 104, 182, 152,
-            235, 185, 78, 138, 14, 76, 69, 56, 139, 182, 19, 222, 126, 8,
-        ];
-        let fe = BaseField::from_bytes(&bytes).expect("failed to create field element from bytes");
-        let bi = BigUint::from_bytes_le(&bytes);
-        assert_eq!(fe.to_biguint(), bi);
-        assert_eq!(bi.to_field::<BaseField>().unwrap(), fe);
+            BaseField::from_biguint(big_zero_32).expect("Failed"),
+            BaseField::from_biguint(big_zero_1).expect("Failed")
+        );
     }
 }