--- conflicted
+++ resolved
@@ -9,10 +9,9 @@
 //! If you modify the SRS, you will need to regenerate the SRS by passing the
 //! `SRS_OVERWRITE` env var.
 
-<<<<<<< HEAD
 use crate::curve::KimchiCurve;
 use ark_serialize::{CanonicalDeserialize, CanonicalSerialize};
-use poly_commitment::{ipa::SRS, PolyComm};
+use poly_commitment::{hash_map_cache::HashMapCache, ipa::SRS, PolyComm};
 use serde::{Deserialize, Serialize};
 use serde_with::serde_as;
 use std::{collections::HashMap, fs::File, io::BufReader, path::PathBuf};
@@ -24,11 +23,9 @@
     Test,
     Prod,
 }
-=======
-use std::{fs::File, io::BufReader, path::PathBuf};
->>>>>>> befc0ae7
-
-/// A clone of the SRS that is serialized in a test-optimised way.
+
+/// A clone of the SRS struct that is used for serialization, in a
+/// test-optimised way.
 ///
 /// NB: Serialization of these fields is unchecked (and fast). If you
 /// want to make sure the data is checked on deserialization, this code
@@ -51,12 +48,12 @@
     pub lagrange_bases: HashMap<usize, Vec<PolyComm<G>>>,
 }
 
-impl<G> From<SRS<G>> for TestSRS<G> {
+impl<G: Clone> From<SRS<G>> for TestSRS<G> {
     fn from(value: SRS<G>) -> Self {
         TestSRS {
             g: value.g,
             h: value.h,
-            lagrange_bases: value.lagrange_bases,
+            lagrange_bases: value.lagrange_bases.into(),
         }
     }
 }
@@ -66,7 +63,7 @@
         SRS {
             g: value.g,
             h: value.h,
-            lagrange_bases: value.lagrange_bases,
+            lagrange_bases: HashMapCache::new_from_hashmap(value.lagrange_bases),
         }
     }
 }
@@ -132,15 +129,14 @@
     use ark_serialize::Write;
     use hex;
     use mina_curves::pasta::{Pallas, Vesta};
-    use poly_commitment::SRS as _;
-    use std::collections::HashMap;
+    use poly_commitment::{hash_map_cache::HashMapCache, SRS as _};
 
     use crate::circuits::domains::EvaluationDomains;
 
     fn test_regression_serialization_srs_with_generators<G: AffineRepr>(exp_output: String) {
         let h = G::generator();
         let g = vec![h];
-        let lagrange_bases = HashMap::new();
+        let lagrange_bases = HashMapCache::new();
         let srs = SRS::<G> {
             g,
             h,
@@ -174,13 +170,13 @@
     {
         // generate SRS
         let domain_size = 1 << log2_size;
-        let mut srs = SRS::<G>::create(domain_size);
+        let srs = SRS::<G>::create(domain_size);
 
         // Test SRS objects have Lagrange bases precomputed
         if srs_type == StoredSRSType::Test {
             for sub_domain_size in 1..=domain_size {
                 let domain = EvaluationDomains::<G::ScalarField>::create(sub_domain_size).unwrap();
-                srs.add_lagrange_basis(domain.d1);
+                srs.get_lagrange_basis(domain.d1);
             }
         }
 
