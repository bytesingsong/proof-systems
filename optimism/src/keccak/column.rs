--- conflicted
+++ resolved
@@ -1,29 +1,16 @@
 //! This module defines the custom columns used in the Keccak witness, which
 //! are aliases for the actual Keccak witness columns also defined here.
 use crate::keccak::{ZKVM_KECCAK_COLS_CURR, ZKVM_KECCAK_COLS_NEXT};
-<<<<<<< HEAD
 use kimchi::circuits::polynomials::keccak::constants::{
-    CHI_SHIFTS_B_OFF, CHI_SHIFTS_SUM_OFF, KECCAK_COLS, PIRHO_DENSE_E_OFF, PIRHO_DENSE_ROT_E_OFF,
-    PIRHO_EXPAND_ROT_E_OFF, PIRHO_QUOTIENT_E_OFF, PIRHO_REMAINDER_E_OFF, PIRHO_SHIFTS_E_OFF,
-    QUARTERS, RATE_IN_BYTES, SPONGE_BYTES_OFF, SPONGE_NEW_STATE_OFF, SPONGE_SHIFTS_OFF,
-    THETA_DENSE_C_OFF, THETA_DENSE_ROT_C_OFF, THETA_EXPAND_ROT_C_OFF, THETA_QUOTIENT_C_OFF,
-    THETA_REMAINDER_C_OFF, THETA_SHIFTS_C_OFF,
-=======
-use kimchi::{
-    circuits::polynomials::keccak::constants::{
-        CHI_SHIFTS_B_LEN, CHI_SHIFTS_B_OFF, CHI_SHIFTS_SUM_LEN, CHI_SHIFTS_SUM_OFF,
-        PIRHO_DENSE_E_LEN, PIRHO_DENSE_E_OFF, PIRHO_DENSE_ROT_E_LEN, PIRHO_DENSE_ROT_E_OFF,
-        PIRHO_EXPAND_ROT_E_LEN, PIRHO_EXPAND_ROT_E_OFF, PIRHO_QUOTIENT_E_LEN, PIRHO_QUOTIENT_E_OFF,
-        PIRHO_REMAINDER_E_LEN, PIRHO_REMAINDER_E_OFF, PIRHO_SHIFTS_E_LEN, PIRHO_SHIFTS_E_OFF,
-        QUARTERS, RATE_IN_BYTES, SPONGE_BYTES_LEN, SPONGE_BYTES_OFF, SPONGE_NEW_STATE_LEN,
-        SPONGE_NEW_STATE_OFF, SPONGE_SHIFTS_LEN, SPONGE_SHIFTS_OFF, SPONGE_ZEROS_LEN,
-        SPONGE_ZEROS_OFF, STATE_LEN, THETA_DENSE_C_LEN, THETA_DENSE_C_OFF, THETA_DENSE_ROT_C_LEN,
-        THETA_DENSE_ROT_C_OFF, THETA_EXPAND_ROT_C_LEN, THETA_EXPAND_ROT_C_OFF,
-        THETA_QUOTIENT_C_LEN, THETA_QUOTIENT_C_OFF, THETA_REMAINDER_C_LEN, THETA_REMAINDER_C_OFF,
-        THETA_SHIFTS_C_LEN, THETA_SHIFTS_C_OFF,
-    },
-    folding::expressions::FoldingColumnTrait,
->>>>>>> 2c3ae8b0
+    CHI_SHIFTS_B_LEN, CHI_SHIFTS_B_OFF, CHI_SHIFTS_SUM_LEN, CHI_SHIFTS_SUM_OFF, PIRHO_DENSE_E_LEN,
+    PIRHO_DENSE_E_OFF, PIRHO_DENSE_ROT_E_LEN, PIRHO_DENSE_ROT_E_OFF, PIRHO_EXPAND_ROT_E_LEN,
+    PIRHO_EXPAND_ROT_E_OFF, PIRHO_QUOTIENT_E_LEN, PIRHO_QUOTIENT_E_OFF, PIRHO_REMAINDER_E_LEN,
+    PIRHO_REMAINDER_E_OFF, PIRHO_SHIFTS_E_LEN, PIRHO_SHIFTS_E_OFF, QUARTERS, RATE_IN_BYTES,
+    SPONGE_BYTES_LEN, SPONGE_BYTES_OFF, SPONGE_NEW_STATE_LEN, SPONGE_NEW_STATE_OFF,
+    SPONGE_SHIFTS_LEN, SPONGE_SHIFTS_OFF, SPONGE_ZEROS_LEN, SPONGE_ZEROS_OFF, STATE_LEN,
+    THETA_DENSE_C_LEN, THETA_DENSE_C_OFF, THETA_DENSE_ROT_C_LEN, THETA_DENSE_ROT_C_OFF,
+    THETA_EXPAND_ROT_C_LEN, THETA_EXPAND_ROT_C_OFF, THETA_QUOTIENT_C_LEN, THETA_QUOTIENT_C_OFF,
+    THETA_REMAINDER_C_LEN, THETA_REMAINDER_C_OFF, THETA_SHIFTS_C_LEN, THETA_SHIFTS_C_OFF,
 };
 use kimchi_msm::witness::Witness;
 use std::ops::{Index, IndexMut};
