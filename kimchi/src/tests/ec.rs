use crate::circuits::{
    gate::{CircuitGate, GateType},
    wires::*,
};
use ark_ec::{AffineCurve, ProjectiveCurve};
use ark_ff::{Field, One, PrimeField, UniformRand, Zero};
use mina_curves::pasta::{Fp as F, Pallas as Other, Vesta, VestaParameters};
use mina_poseidon::{
    constants::PlonkSpongeConstantsKimchi,
    sponge::{DefaultFqSponge, DefaultFrSponge},
};
use rand::{rngs::StdRng, SeedableRng};
use std::array;

use super::framework::TestFramework;

type SpongeParams = PlonkSpongeConstantsKimchi;
type BaseSponge = DefaultFqSponge<VestaParameters, SpongeParams>;
type ScalarSponge = DefaultFrSponge<F, SpongeParams>;

// Tests add and double gates
#[test]
fn ec_test() {
    let num_doubles = 100;
    let num_additions = 100;
    let num_infs = 100;

    let mut gates = vec![];

    for row in 0..(num_doubles + num_additions + num_infs) {
        gates.push(CircuitGate::new(
            GateType::CompleteAdd,
<<<<<<< HEAD
            Wire::new(row),
=======
            Wire::for_row(row),
>>>>>>> 5332835a
            vec![],
        ));
    }

    let mut witness: [Vec<F>; COLUMNS] = array::from_fn(|_| vec![]);

    let rng = &mut StdRng::from_seed([0; 32]);

    let ps = {
        let p = Other::prime_subgroup_generator()
            .into_projective()
            .mul(<Other as AffineCurve>::ScalarField::rand(rng).into_repr())
            .into_affine();
        let mut res = vec![];
        let mut acc = p;
        for _ in 0..num_additions {
            res.push(acc);
            acc = acc + p;
        }
        res
    };

    let qs = {
        let q = Other::prime_subgroup_generator()
            .into_projective()
            .mul(<Other as AffineCurve>::ScalarField::rand(rng).into_repr())
            .into_affine();
        let mut res = vec![];
        let mut acc = q;
        for _ in 0..num_additions {
            res.push(acc);
            acc = acc + q;
        }
        res
    };

    for &p in ps.iter().take(num_doubles) {
        let p2 = p + p;
        let (x1, y1) = (p.x, p.y);
        let x1_squared = x1.square();
        // 2 * s * y1 = 3 * x1^2
        let s = (x1_squared.double() + x1_squared) / y1.double();

        witness[0].push(p.x);
        witness[1].push(p.y);
        witness[2].push(p.x);
        witness[3].push(p.y);
        witness[4].push(p2.x);
        witness[5].push(p2.y);
        witness[6].push(F::zero());
        witness[7].push(F::one());
        witness[8].push(s);
        witness[9].push(F::zero());
        witness[10].push(F::zero());

        witness[11].push(F::zero());
        witness[12].push(F::zero());
        witness[13].push(F::zero());
        witness[14].push(F::zero());
    }

    for i in 0..num_additions {
        let p = ps[i];
        let q = qs[i];

        let pq = p + q;
        let (x1, y1) = (p.x, p.y);
        let (x2, y2) = (q.x, q.y);
        // (x2 - x1) * s = y2 - y1
        let s = (y2 - y1) / (x2 - x1);
        witness[0].push(x1);
        witness[1].push(y1);
        witness[2].push(x2);
        witness[3].push(y2);
        witness[4].push(pq.x);
        witness[5].push(pq.y);
        witness[6].push(F::zero());
        witness[7].push(F::zero());
        witness[8].push(s);
        witness[9].push(F::zero());
        witness[10].push((x2 - x1).inverse().unwrap());

        witness[11].push(F::zero());
        witness[12].push(F::zero());
        witness[13].push(F::zero());
        witness[14].push(F::zero());
    }

    for &p in ps.iter().take(num_infs) {
        let q = -p;

        let p2 = p + p;
        let (x1, y1) = (p.x, p.y);
        let x1_squared = x1.square();
        // 2 * s * y1 = -3 * x1^2
        let s = (x1_squared.double() + x1_squared) / y1.double();
        witness[0].push(p.x);
        witness[1].push(p.y);
        witness[2].push(q.x);
        witness[3].push(q.y);
        witness[4].push(p2.x);
        witness[5].push(p2.y);
        witness[6].push(F::one());
        witness[7].push(F::one());
        witness[8].push(s);
        witness[9].push((q.y - p.y).inverse().unwrap());
        witness[10].push(F::zero());

        witness[11].push(F::zero());
        witness[12].push(F::zero());
        witness[13].push(F::zero());
        witness[14].push(F::zero());
    }

    TestFramework::<Vesta>::default()
        .gates(gates)
        .witness(witness)
        .setup()
        .prove_and_verify::<BaseSponge, ScalarSponge>();
}<|MERGE_RESOLUTION|>--- conflicted
+++ resolved
@@ -30,11 +30,7 @@
     for row in 0..(num_doubles + num_additions + num_infs) {
         gates.push(CircuitGate::new(
             GateType::CompleteAdd,
-<<<<<<< HEAD
-            Wire::new(row),
-=======
             Wire::for_row(row),
->>>>>>> 5332835a
             vec![],
         ));
     }
