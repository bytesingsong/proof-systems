--- conflicted
+++ resolved
@@ -8,13 +8,9 @@
 pub struct EvaluationDomains<F: FftField> {
     #[serde_as(as = "o1_utils::serialization::SerdeAs")]
     pub d1: Domain<F>, // size n
-<<<<<<< HEAD
-    pub d2: Domain<F>, // size 2n
-=======
     #[serde_as(as = "o1_utils::serialization::SerdeAs")]
     pub d2: Domain<F>, // size 2n
     #[serde_as(as = "o1_utils::serialization::SerdeAs")]
->>>>>>> c703af03
     pub d4: Domain<F>, // size 4n
     #[serde_as(as = "o1_utils::serialization::SerdeAs")]
     pub d8: Domain<F>, // size 8n
