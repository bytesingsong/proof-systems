--- conflicted
+++ resolved
@@ -37,20 +37,9 @@
       # which is faster than running `cargo build`.
       # Use release build to speed up tests
       - run: cargo check --release
-<<<<<<< HEAD
-
-      # all feautres including `ocaml_types`
+      # Run cargo check and test with all features including ocaml_types
       - run: cargo check --release --all-features
       - run: cargo test --release --all-features
-=======
-      - run: cargo test --release
-
-      # Cannot use `--all-features` here
-      # Becauses `3`, `3w` and `5w` features under `oracle` crate are orthogonal,
-      # Should this be changed?
-      - run: cargo check --release --features ocaml_types
-      - run: cargo test --release --features ocaml_types
->>>>>>> e1b27035
 
       - run: cargo fmt -- --check
       # Need clippy for `--features ocaml_types`?
