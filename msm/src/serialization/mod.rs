use std::marker::PhantomData;

use crate::{logup::LookupTableID, Logup};
use ark_ff::PrimeField;
use strum_macros::EnumIter;

pub mod column;
pub mod constraints;
pub mod interpreter;
pub mod witness;

/// The number of intermediate limbs of 4 bits required for the circuit
pub const N_INTERMEDIATE_LIMBS: usize = 20;

#[derive(Clone, Copy, Debug, Hash, Eq, PartialEq, Ord, PartialOrd, EnumIter)]
pub enum LookupTable<Ff> {
    RangeCheck15,
    RangeCheck4,
    RangeCheck4Abs,
    RangeCheckFfHighest(PhantomData<Ff>),
}

impl<Ff: PrimeField> LookupTableID for LookupTable<Ff> {
    fn to_u32(&self) -> u32 {
        match self {
            Self::RangeCheck15 => 1,
            Self::RangeCheck4 => 2,
            Self::RangeCheck4Abs => 3,
            Self::RangeCheckFfHighest(_) => 4,
        }
    }

    fn from_u32(value: u32) -> Self {
        match value {
            1 => Self::RangeCheck15,
            2 => Self::RangeCheck4,
            3 => Self::RangeCheck4Abs,
            4 => Self::RangeCheckFfHighest(PhantomData),
            _ => panic!("Invalid lookup table id"),
        }
    }

    /// All tables are fixed tables.
    fn is_fixed(&self) -> bool {
        true
    }

    fn length(&self) -> usize {
        match self {
            Self::RangeCheck15 => 1 << 15,
            Self::RangeCheck4 => 1 << 4,
            Self::RangeCheck4Abs => 1 << 5,
            Self::RangeCheckFfHighest(_) => TryFrom::try_from(
                crate::serialization::interpreter::ff_modulus_highest_limb::<Ff>(),
            )
            .unwrap(),
        }
    }
}

impl<Ff: PrimeField> LookupTable<Ff> {}

pub type Lookup<F, Ff> = Logup<F, LookupTable<Ff>>;

#[cfg(test)]
mod tests {
    use ark_ff::{PrimeField, UniformRand};
    use kimchi::circuits::domains::EvaluationDomains;
    use o1_utils::FieldHelpers;
    use poly_commitment::pairing_proof::PairingSRS;
    use std::{collections::BTreeMap, marker::PhantomData};

    use super::{Lookup, LookupTable};

    use crate::{
        columns::Column,
        logup::LogupWitness,
        precomputed_srs::get_bn254_srs,
        proof::ProofInputs,
        prover::prove,
        serialization::{
            column::SER_N_COLUMNS,
            constraints,
            interpreter::{
                constrain_multiplication, deserialize_field_element, ff_modulus_highest_limb,
                limb_decompose_ff, multiplication_circuit,
            },
            witness, N_INTERMEDIATE_LIMBS,
        },
        verifier::verify,
        witness::Witness,
        BaseSponge, Ff1, Fp, OpeningProof, ScalarSponge, BN254, N_LIMBS,
    };

    impl<Ff: PrimeField> LookupTable<Ff> {
        fn entries_ff_highest<F: PrimeField>(domain: EvaluationDomains<F>) -> Vec<F> {
            let top_modulus_f = F::from_biguint(&ff_modulus_highest_limb::<Ff>()).unwrap();
            (0..domain.d1.size)
                .map(|i| {
                    if F::from(i) < top_modulus_f {
                        F::from(i)
                    } else {
                        F::zero()
                    }
                })
                .collect()
        }

        fn entries<F: PrimeField>(&self, domain: EvaluationDomains<F>) -> Vec<F> {
            assert!(domain.d1.size >= (1 << 15));
            match self {
                Self::RangeCheck15 => (0..domain.d1.size).map(|i| F::from(i)).collect(),
                Self::RangeCheck4 => (0..domain.d1.size)
                    .map(|i| if i < (1 << 4) { F::from(i) } else { F::zero() })
                    .collect(),
                Self::RangeCheck4Abs => (0..domain.d1.size)
                    .map(|i| {
                        if i < (1 << 4) {
                            // [0,1,2 ... (1<<4)-1]
                            F::from(i)
                        } else if i < 2 * (i << 4) {
                            // [-(i<<4),...-2,-1]
                            F::from(i - 2 * (1 << 4))
                        } else {
                            F::zero()
                        }
                    })
                    .collect(),
                Self::RangeCheckFfHighest(_) => Self::entries_ff_highest::<F>(domain),
            }
        }
    }

    #[test]
    fn test_completeness() {
        let mut rng = o1_utils::tests::make_test_rng();
        // Must be at least 1 << 15 to support rangecheck15
        const DOMAIN_SIZE: usize = 1 << 15;

        let domain = EvaluationDomains::<Fp>::create(DOMAIN_SIZE).unwrap();

        let srs: PairingSRS<BN254> = get_bn254_srs(domain);

        let mut witness_env = witness::Env::<Fp, Ff1>::create();
        // Boxing to avoid stack overflow
        let mut witness: Box<Witness<SER_N_COLUMNS, Vec<Fp>>> = Box::new(Witness {
            cols: Box::new(std::array::from_fn(|_| Vec::with_capacity(DOMAIN_SIZE))),
        });

        // Boxing to avoid stack overflow
        let mut field_elements = vec![];

        // FIXME: we do use always the same values here, because we have a
        // constant check (X - c), different for each row. And there is no
        // constant support/public input yet in the quotient polynomial.
        let input_chal: Ff1 = <Ff1 as UniformRand>::rand(&mut rng);
        let [input1, input2, input3]: [Fp; 3] = limb_decompose_ff::<Fp, Ff1, 88, 3>(&input_chal);
        //let (x, y, z) = (
        //    rng.gen_range(0..1000000),
        //    rng.gen_range(0..1000000),
        //    rng.gen_range(0..1000000),
        //);
        for _ in 0..DOMAIN_SIZE {
            field_elements.push([input1, input2, input3])
        }
        let coeff_input: Ff1 = <Ff1 as UniformRand>::rand(&mut rng);

        // An extra element in the array stands for the fixed table.
        let rangecheck4: [Vec<Lookup<Fp, Ff1>>; N_INTERMEDIATE_LIMBS + 1] =
            std::array::from_fn(|_| vec![]);
        let rangecheck4abs: [Vec<Lookup<Fp, Ff1>>; 6 + 1] = std::array::from_fn(|_| vec![]);
        let rangecheck15: [Vec<Lookup<Fp, Ff1>>; (3 * N_LIMBS - 1) + 1] =
            std::array::from_fn(|_| vec![]);
        let rangecheckffhighest: [Vec<Lookup<Fp, Ff1>>; 1 + 1] = std::array::from_fn(|_| vec![]);
        let mut rangecheck_tables: BTreeMap<LookupTable<Ff1>, Vec<Vec<Lookup<Fp, Ff1>>>> =
            BTreeMap::new();
        rangecheck_tables.insert(LookupTable::RangeCheck4, rangecheck4.to_vec());
        rangecheck_tables.insert(LookupTable::RangeCheck4Abs, rangecheck4abs.to_vec());
        rangecheck_tables.insert(LookupTable::RangeCheck15, rangecheck15.to_vec());
        rangecheck_tables.insert(
            LookupTable::RangeCheckFfHighest(PhantomData),
            rangecheckffhighest.to_vec(),
        );

        for (_i, limbs) in field_elements.iter().enumerate() {
            // Witness
            deserialize_field_element(&mut witness_env, limbs.map(Into::into));
            multiplication_circuit(&mut witness_env, input_chal, coeff_input, false);
            // Filling actually used rows
            for j in 0..SER_N_COLUMNS {
                witness.cols[j].push(witness_env.witness.cols[j]);
            }

            for (table_id, table) in rangecheck_tables.iter_mut() {
                println!("Processing table id {:?}", table_id);
                for (j, lookup) in witness_env
                    .lookups
                    .get(table_id)
                    .unwrap()
                    .iter()
                    .enumerate()
                {
                    table[j].push(lookup.clone())
                }
            }

            witness_env.reset()
        }

        let constraints = {
            let mut constraints_env = constraints::Env::<Fp, Ff1>::create();
            deserialize_field_element(&mut constraints_env, field_elements[0].map(Into::into));
            constrain_multiplication(&mut constraints_env);
            constraints_env.get_constraints()
        };

<<<<<<< HEAD
        let mut rangecheck_multiplicities: BTreeMap<LookupTable<Ff1>, Vec<Fp>> = BTreeMap::new();
        for (table_id, table) in rangecheck_tables.iter_mut() {
            let rangecheck_m = witness_env.get_rangecheck_multiplicities(domain, *table_id);
            rangecheck_multiplicities.insert(*table_id, rangecheck_m.clone());
            let rangecheck_t = LookupTable::<Ff1>::RangeCheck15
                .entries(domain)
                .into_iter()
                .enumerate()
                .map(|(i, v)| Lookup {
                    table_id: *table_id,
                    numerator: -rangecheck_m[i],
                    value: vec![v],
                });
            *(table.last_mut().unwrap()) = rangecheck_t.collect();
        }

        let logups: Vec<LogupWitness<Fp, LookupTable<Ff1>>> = rangecheck_tables
            .iter()
            .filter_map(|(table_id, table)| {
                println!(
                    "Adding table to logups, table id: {:?}, len: {:?}, table[0].len: {:?}",
                    table_id,
                    table.len(),
                    table[0].len()
                );
                // Only add a table if it's used. Otherwise lookups fail.
                if !table.is_empty() && !table[0].is_empty() {
                    Some(LogupWitness {
                        f: table.clone(),
                        m: rangecheck_multiplicities[table_id].clone(),
                    })
                } else {
                    None
                }
            })
            .collect();
=======
        let rangecheck15_m = witness_env.get_rangecheck15_multipliticies(domain);
        let rangecheck15_t = LookupTable::RangeCheck15
            .entries(domain)
            .into_iter()
            .enumerate()
            .map(|(i, v)| Lookup {
                table_id: LookupTable::RangeCheck15,
                numerator: -rangecheck15_m[i],
                value: vec![v],
            });
        rangecheck15[N_LIMBS] = rangecheck15_t.collect();

        let rangecheck4_m = witness_env.get_rangecheck4_multipliticies(domain);
        let rangecheck4_t = LookupTable::RangeCheck4
            .entries(domain)
            .into_iter()
            .enumerate()
            .map(|(i, v)| Lookup {
                table_id: LookupTable::RangeCheck4,
                numerator: -rangecheck4_m[i],
                value: vec![v],
            });
        rangecheck4[N_INTERMEDIATE_LIMBS] = rangecheck4_t.collect();

        let logup_witness_rangecheck4: LogupWitness<Fp, LookupTable> = {
            LogupWitness {
                f: rangecheck4.to_vec(),
                m: rangecheck4_m,
                table_id: LookupTable::RangeCheck4,
            }
        };

        let logup_witness_rangecheck15: LogupWitness<Fp, LookupTable> = {
            LogupWitness {
                f: rangecheck15.to_vec(),
                m: rangecheck15_m,
                table_id: LookupTable::RangeCheck15,
            }
        };
>>>>>>> 45ff63db

        let proof_inputs = ProofInputs {
            evaluations: *witness,
            logups,
        };

        let proof = prove::<
            _,
            OpeningProof,
            BaseSponge,
            ScalarSponge,
            Column,
            _,
            SER_N_COLUMNS,
            LookupTable<Ff1>,
        >(domain, &srs, &constraints, proof_inputs, &mut rng)
        .unwrap();

        let verifies = verify::<
            _,
            OpeningProof,
            BaseSponge,
            ScalarSponge,
            SER_N_COLUMNS,
            0,
            LookupTable<Ff1>,
        >(
            domain,
            &srs,
            &constraints,
            &proof,
            Witness::zero_vec(DOMAIN_SIZE),
        );
        assert!(verifies)
    }
}<|MERGE_RESOLUTION|>--- conflicted
+++ resolved
@@ -192,7 +192,7 @@
             }
 
             for (table_id, table) in rangecheck_tables.iter_mut() {
-                println!("Processing table id {:?}", table_id);
+                //println!("Processing table id {:?}", table_id);
                 for (j, lookup) in witness_env
                     .lookups
                     .get(table_id)
@@ -214,8 +214,8 @@
             constraints_env.get_constraints()
         };
 
-<<<<<<< HEAD
         let mut rangecheck_multiplicities: BTreeMap<LookupTable<Ff1>, Vec<Fp>> = BTreeMap::new();
+        // Counting multiplicities & adding fixed column into the last column of every table.
         for (table_id, table) in rangecheck_tables.iter_mut() {
             let rangecheck_m = witness_env.get_rangecheck_multiplicities(domain, *table_id);
             rangecheck_multiplicities.insert(*table_id, rangecheck_m.clone());
@@ -245,53 +245,13 @@
                     Some(LogupWitness {
                         f: table.clone(),
                         m: rangecheck_multiplicities[table_id].clone(),
+                        table_id: *table_id,
                     })
                 } else {
                     None
                 }
             })
             .collect();
-=======
-        let rangecheck15_m = witness_env.get_rangecheck15_multipliticies(domain);
-        let rangecheck15_t = LookupTable::RangeCheck15
-            .entries(domain)
-            .into_iter()
-            .enumerate()
-            .map(|(i, v)| Lookup {
-                table_id: LookupTable::RangeCheck15,
-                numerator: -rangecheck15_m[i],
-                value: vec![v],
-            });
-        rangecheck15[N_LIMBS] = rangecheck15_t.collect();
-
-        let rangecheck4_m = witness_env.get_rangecheck4_multipliticies(domain);
-        let rangecheck4_t = LookupTable::RangeCheck4
-            .entries(domain)
-            .into_iter()
-            .enumerate()
-            .map(|(i, v)| Lookup {
-                table_id: LookupTable::RangeCheck4,
-                numerator: -rangecheck4_m[i],
-                value: vec![v],
-            });
-        rangecheck4[N_INTERMEDIATE_LIMBS] = rangecheck4_t.collect();
-
-        let logup_witness_rangecheck4: LogupWitness<Fp, LookupTable> = {
-            LogupWitness {
-                f: rangecheck4.to_vec(),
-                m: rangecheck4_m,
-                table_id: LookupTable::RangeCheck4,
-            }
-        };
-
-        let logup_witness_rangecheck15: LogupWitness<Fp, LookupTable> = {
-            LogupWitness {
-                f: rangecheck15.to_vec(),
-                m: rangecheck15_m,
-                table_id: LookupTable::RangeCheck15,
-            }
-        };
->>>>>>> 45ff63db
 
         let proof_inputs = ProofInputs {
             evaluations: *witness,
