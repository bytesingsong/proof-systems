use crate::{
    folding::{BaseField, ScalarField},
    keccak::{
        column::{
            Absorbs::*,
            Sponges::*,
            Steps::{self, *},
            N_ZKVM_KECCAK_COLS, N_ZKVM_KECCAK_REL_COLS, N_ZKVM_KECCAK_SEL_COLS,
        },
        environment::KeccakEnv,
        folding::KeccakConfig,
        interpreter::KeccakInterpreter,
        trace::DecomposedKeccakTrace,
        Constraint::*,
        Error, KeccakColumn,
    },
    lookups::{FixedLookupTables, LookupTable, LookupTableIDs::*},
    trace::{DecomposableTracer, Foldable, Tracer},
    BaseSponge, Fp,
};
use ark_bn254::g1::Parameters;
use ark_ec::short_weierstrass_jacobian::GroupAffine;
use ark_ff::{One, Zero};
use ark_poly::Radix2EvaluationDomain as D;
use folding::{
    checker::{Checker, ExtendedProvider, Provider},
    decomposable_folding::DecomposableFoldingScheme,
    expressions::FoldingCompatibleExprInner,
    FoldingCompatibleExpr, FoldingConfig, FoldingScheme,
};
use kimchi::{
    circuits::polynomials::keccak::{constants::RATE_IN_BYTES, Keccak},
    o1_utils::{self, FieldHelpers, Two},
};
use kimchi_msm::{expr::E, test::test_completeness_generic};
use mina_poseidon::{constants::PlonkSpongeConstantsKimchi, sponge::DefaultFqSponge, FqSponge};
use poly_commitment::srs::SRS;
use rand::{rngs::StdRng, Rng};
use sha3::{Digest, Keccak256};
use std::{
    array,
    collections::{BTreeMap, HashMap},
};
use strum::IntoEnumIterator;

fn create_trace_all_steps(domain_size: usize, rng: &mut StdRng) -> DecomposedKeccakTrace {
    let mut trace = <DecomposedKeccakTrace as DecomposableTracer<KeccakEnv<Fp>>>::new(
        domain_size,
        &mut KeccakEnv::<Fp>::default(),
    );
    {
        // 1 block preimages for Sponge(Absorb(Only)), Round(0), and Sponge(Squeeze)
        for _ in 0..domain_size {
            // random 1-block preimages
            let bytelength = rng.gen_range(0..RATE_IN_BYTES);
            let preimage: Vec<u8> = (0..bytelength).map(|_| rng.gen()).collect();
            // Initialize the environment and run the interpreter
            let mut keccak_env = KeccakEnv::<Fp>::new(0, &preimage);
            while keccak_env.step.is_some() {
                let step = keccak_env.step.unwrap();
                // Create the relation witness columns
                keccak_env.step();
                match step {
                    Sponge(Absorb(Only)) | Round(0) | Sponge(Squeeze) => {
                        // Add the witness row to the circuit
                        trace.push_row(step, &keccak_env.witness_env.witness.cols);
                    }
                    _ => {}
                }
            }
        }
        // Check there is no need for padding because we reached domain_size rows for these selectors
        assert!(trace.is_full(Sponge(Absorb(Only))));
        assert!(trace.is_full(Round(0)));
        assert!(trace.is_full(Sponge(Squeeze)));

        // Add the columns of the selectors to the circuit
        trace.set_selector_column::<N_ZKVM_KECCAK_REL_COLS>(Sponge(Absorb(Only)), domain_size);
        trace.set_selector_column::<N_ZKVM_KECCAK_REL_COLS>(Round(0), domain_size);
        trace.set_selector_column::<N_ZKVM_KECCAK_REL_COLS>(Sponge(Squeeze), domain_size);
    }
    {
        // 3 block preimages for Sponge(Absorb(First)), Sponge(Absorb(Middle)), and Sponge(Absorb(Last))
        for _ in 0..domain_size {
            // random 3-block preimages
            let bytelength = rng.gen_range(2 * RATE_IN_BYTES..3 * RATE_IN_BYTES);
            let preimage: Vec<u8> = (0..bytelength).map(|_| rng.gen()).collect();
            // Initialize the environment and run the interpreter
            let mut keccak_env = KeccakEnv::<Fp>::new(0, &preimage);
            while keccak_env.step.is_some() {
                let step = keccak_env.step.unwrap();
                // Create the relation witness columns
                keccak_env.step();
                match step {
                    Sponge(Absorb(First)) | Sponge(Absorb(Middle)) | Sponge(Absorb(Last)) => {
                        // Add the witness row to the circuit
                        trace.push_row(step, &keccak_env.witness_env.witness.cols);
                    }
                    _ => {}
                }
            }
        }
        // Check there is no need for padding because we reached domain_size rows for these selectors
        assert!(trace.is_full(Sponge(Absorb(First))));
        assert!(trace.is_full(Sponge(Absorb(Middle))));
        assert!(trace.is_full(Sponge(Absorb(Last))));

        // Add the columns of the selectors to the circuit
        trace.set_selector_column::<N_ZKVM_KECCAK_REL_COLS>(Sponge(Absorb(First)), domain_size);
        trace.set_selector_column::<N_ZKVM_KECCAK_REL_COLS>(Sponge(Absorb(Middle)), domain_size);
        trace.set_selector_column::<N_ZKVM_KECCAK_REL_COLS>(Sponge(Absorb(Last)), domain_size);
        trace
    }
}

#[test]
fn test_pad_blocks() {
    let blocks_1 = crate::keccak::pad_blocks::<Fp>(1);
    assert_eq!(blocks_1[0], Fp::from(0x00));
    assert_eq!(blocks_1[1], Fp::from(0x00));
    assert_eq!(blocks_1[2], Fp::from(0x00));
    assert_eq!(blocks_1[3], Fp::from(0x00));
    assert_eq!(blocks_1[4], Fp::from(0x81));

    let blocks_136 = crate::keccak::pad_blocks::<Fp>(136);
    assert_eq!(blocks_136[0], Fp::from(0x010000000000000000000000u128));
    assert_eq!(blocks_136[1], Fp::from(0x00));
    assert_eq!(blocks_136[2], Fp::from(0x00));
    assert_eq!(blocks_136[3], Fp::from(0x00));
    assert_eq!(blocks_136[4], Fp::from(0x80));
}

#[test]
fn test_is_in_table() {
    let table_pad = LookupTable::table_pad();
    let table_round_constants = LookupTable::table_round_constants();
    let table_byte = LookupTable::table_byte();
    let table_range_check_16 = LookupTable::table_range_check_16();
    let table_sparse = LookupTable::table_sparse();
    let table_reset = LookupTable::table_reset();
    // PadLookup
    assert!(LookupTable::is_in_table(
        &table_pad,
        vec![
            Fp::one(),      // Length of padding
            Fp::two_pow(1), // 2^length of padding
            Fp::zero(),     // Most significant chunk of padding suffix
            Fp::zero(),
            Fp::zero(),
            Fp::zero(),
            Fp::from(0x81) // Least significant chunk of padding suffix
        ]
    )
    .is_some());
    assert!(LookupTable::is_in_table(
        &table_pad,
        vec![
            Fp::from(136),                            // Length of padding
            Fp::two_pow(136),                         // 2^length of padding
            Fp::from(0x010000000000000000000000u128), // Most significant chunk of padding suffix
            Fp::zero(),
            Fp::zero(),
            Fp::zero(),
            Fp::from(0x80) // Least significant chunk of padding suffix
        ]
    )
    .is_some());
    assert!(LookupTable::is_in_table(&table_pad, vec![Fp::from(137u32)]).is_none());
    // RoundConstantsLookup
    assert!(LookupTable::is_in_table(
        &table_round_constants,
        vec![
            Fp::zero(), // Round index
            Fp::zero(), // Most significant quarter of round constant
            Fp::zero(),
            Fp::zero(),
            Fp::one() // Least significant quarter of round constant
        ]
    )
    .is_some());
    assert!(LookupTable::is_in_table(
        &table_round_constants,
        vec![
            Fp::from(23),                        // Round index
            Fp::from(Keccak::sparse(0x8000)[0]), // Most significant quarter of round constant
            Fp::from(Keccak::sparse(0x0000)[0]),
            Fp::from(Keccak::sparse(0x8000)[0]),
            Fp::from(Keccak::sparse(0x8008)[0]), // Least significant quarter of round constant
        ]
    )
    .is_some());
    assert!(LookupTable::is_in_table(&table_round_constants, vec![Fp::from(24u32)]).is_none());
    // ByteLookup
    assert!(LookupTable::is_in_table(&table_byte, vec![Fp::zero()]).is_some());
    assert!(LookupTable::is_in_table(&table_byte, vec![Fp::from(255u32)]).is_some());
    assert!(LookupTable::is_in_table(&table_byte, vec![Fp::from(256u32)]).is_none());
    // RangeCheck16Lookup
    assert!(LookupTable::is_in_table(&table_range_check_16, vec![Fp::zero()]).is_some());
    assert!(
        LookupTable::is_in_table(&table_range_check_16, vec![Fp::from((1 << 16) - 1)]).is_some()
    );
    assert!(LookupTable::is_in_table(&table_range_check_16, vec![Fp::from(1 << 16)]).is_none());
    // SparseLookup
    assert!(LookupTable::is_in_table(&table_sparse, vec![Fp::zero()]).is_some());
    assert!(LookupTable::is_in_table(
        &table_sparse,
        vec![Fp::from(Keccak::sparse((1 << 16) - 1)[3])]
    )
    .is_some());
    assert!(LookupTable::is_in_table(&table_sparse, vec![Fp::two()]).is_none());
    // ResetLookup
    assert!(LookupTable::is_in_table(&table_reset, vec![Fp::zero(), Fp::zero()]).is_some());
    assert!(LookupTable::is_in_table(
        &table_reset,
        vec![
            Fp::from((1 << 16) - 1),
            Fp::from(Keccak::sparse(((1u128 << 64) - 1) as u64)[3])
        ]
    )
    .is_some());
    assert!(LookupTable::is_in_table(&table_reset, vec![Fp::from(1 << 16)]).is_none());
}

#[test]
fn test_keccak_witness_satisfies_constraints() {
    let mut rng = o1_utils::tests::make_test_rng();

    // Generate random bytelength and preimage for Keccak
    let bytelength = rng.gen_range(1..1000);
    let preimage: Vec<u8> = (0..bytelength).map(|_| rng.gen()).collect();
    // Use an external library to compute the hash
    let mut hasher = Keccak256::new();
    hasher.update(&preimage);
    let hash = hasher.finalize();

    // Initialize the environment and run the interpreter
    let mut keccak_env = KeccakEnv::<Fp>::new(0, &preimage);
    while keccak_env.step.is_some() {
        let step = keccak_env.step.unwrap();
        keccak_env.step();
        // Simulate the constraints for each row
        keccak_env.witness_env.constraints(step);
        assert!(keccak_env.witness_env.errors.is_empty());
    }
    // Extract the hash from the witness
    let output = keccak_env.witness_env.sponge_bytes()[0..32]
        .iter()
        .map(|byte| byte.to_bytes()[0])
        .collect::<Vec<_>>();

    // Check that the hash matches
    for (i, byte) in output.iter().enumerate() {
        assert_eq!(*byte, hash[i]);
    }
}

#[test]
fn test_regression_number_of_lookups_and_constraints_and_degree() {
    let mut rng = o1_utils::tests::make_test_rng();

    // Generate random bytelength and preimage for Keccak of 1, 2 or 3 blocks
    // so that there can be both First, Middle, Last and Only absorbs
    let bytelength = rng.gen_range(1..400);
    let preimage: Vec<u8> = (0..bytelength).map(|_| rng.gen()).collect();

    let mut keccak_env = KeccakEnv::<Fp>::new(0, &preimage);

    // Execute the interpreter to obtain constraints for each step
    while keccak_env.step.is_some() {
        // Current step to be executed
        let step = keccak_env.step.unwrap();

        // Push constraints for the current step
        keccak_env.constraints_env.constraints(step);
        // Push lookups for the current step
        keccak_env.constraints_env.lookups(step);

        // Checking relation constraints for each step selector
        let mut constraint_degrees: HashMap<u64, u32> = HashMap::new();
        keccak_env
            .constraints_env
            .constraints
            .iter()
            .for_each(|constraint| {
                let degree = constraint.degree(1, 0);
                let entry = constraint_degrees.entry(degree).or_insert(0);
                *entry += 1;
            });

        // Check that the number of constraints is correct for that step type
        // Check that the degrees of the constraints are correct
        // Checking lookup constraints

        match step {
            Sponge(Absorb(First)) => {
                assert_eq!(keccak_env.constraints_env.lookups.len(), 737);
                assert_eq!(keccak_env.constraints_env.constraints.len(), 332);
                // We have 1 different degrees of constraints in Absorbs::First
                assert_eq!(constraint_degrees.len(), 1);
                // 332 degree-1 constraints
                assert_eq!(constraint_degrees[&1], 332);
            }
            Sponge(Absorb(Middle)) => {
                assert_eq!(keccak_env.constraints_env.lookups.len(), 738);
                assert_eq!(keccak_env.constraints_env.constraints.len(), 232);
                // We have 1 different degrees of constraints in Absorbs::Middle
                assert_eq!(constraint_degrees.len(), 1);
                // 232 degree-1 constraints
                assert_eq!(constraint_degrees[&1], 232);
            }
            Sponge(Absorb(Last)) => {
                assert_eq!(keccak_env.constraints_env.lookups.len(), 739);
                assert_eq!(keccak_env.constraints_env.constraints.len(), 374);
                // We have 2 different degrees of constraints in Squeeze
                assert_eq!(constraint_degrees.len(), 2);
                // 233 degree-1 constraints
                assert_eq!(constraint_degrees[&1], 233);
                // 136 degree-2 constraints
                assert_eq!(constraint_degrees[&2], 141);
            }
            Sponge(Absorb(Only)) => {
                assert_eq!(keccak_env.constraints_env.lookups.len(), 738);
                assert_eq!(keccak_env.constraints_env.constraints.len(), 474);
                // We have 2 different degrees of constraints in Squeeze
                assert_eq!(constraint_degrees.len(), 2);
                // 333 degree-1 constraints
                assert_eq!(constraint_degrees[&1], 333);
                // 136 degree-2 constraints
                assert_eq!(constraint_degrees[&2], 141);
            }
            Sponge(Squeeze) => {
                assert_eq!(keccak_env.constraints_env.lookups.len(), 602);
                assert_eq!(keccak_env.constraints_env.constraints.len(), 16);
                // We have 1 different degrees of constraints in Squeeze
                assert_eq!(constraint_degrees.len(), 1);
                // 16 degree-1 constraints
                assert_eq!(constraint_degrees[&1], 16);
            }
            Round(_) => {
                assert_eq!(keccak_env.constraints_env.lookups.len(), 1623);
                assert_eq!(keccak_env.constraints_env.constraints.len(), 389);
                // We have 2 different degrees of constraints in Round
                assert_eq!(constraint_degrees.len(), 2);
                // 384 degree-1 constraints
                assert_eq!(constraint_degrees[&1], 384);
                // 5 degree-2 constraints
                assert_eq!(constraint_degrees[&2], 5);
            }
        }
        // Execute the step updating the witness
        // (no need to happen before constraints if we are not checking the witness)
        // This updates the step for the next
        keccak_env.step();
    }
}

#[test]
fn test_keccak_witness_satisfies_lookups() {
    let mut rng = o1_utils::tests::make_test_rng();

    // Generate random preimage of 1 block for Keccak
    let preimage: Vec<u8> = (0..100).map(|_| rng.gen()).collect();

    // Initialize the environment and run the interpreter
    let mut keccak_env = KeccakEnv::<Fp>::new(0, &preimage);
    while keccak_env.step.is_some() {
        let step = keccak_env.step.unwrap();
        keccak_env.step();
        keccak_env.witness_env.lookups(step);
        assert!(keccak_env.witness_env.errors.is_empty());
    }
}

#[test]
fn test_keccak_fake_witness_wont_satisfy_constraints() {
    let mut rng = o1_utils::tests::make_test_rng();

    // Generate random preimage of 1 block for Keccak
    let preimage: Vec<u8> = (0..100).map(|_| rng.gen()).collect();

    // Initialize witness for
    // - 1 absorb
    // - 24 rounds
    // - 1 squeeze
    let n_steps = 26;
    let mut witness_env = Vec::with_capacity(n_steps);

    // Initialize the environment
    let mut keccak_env = KeccakEnv::<Fp>::new(0, &preimage);

    // Run the interpreter and keep track of the witness
    while keccak_env.step.is_some() {
        let step = keccak_env.step.unwrap();
        keccak_env.step();
        // Store a copy of the witness to be altered later
        witness_env.push(keccak_env.witness_env.clone());
        // Make sure that the constraints of that row hold
        keccak_env.witness_env.constraints(step);
        assert!(keccak_env.witness_env.errors.is_empty());
    }
    assert_eq!(witness_env.len(), n_steps);

    // NEGATIVIZE THE WITNESS

    // Break padding constraints
    let step = Sponge(Absorb(Only));
    assert_eq!(witness_env[0].is_pad(step), Fp::one());
    // Padding can only occur in suffix[3] and suffix[4] because length is 100 bytes
    assert_eq!(witness_env[0].pad_suffix(0), Fp::zero());
    assert_eq!(witness_env[0].pad_suffix(1), Fp::zero());
    assert_eq!(witness_env[0].pad_suffix(2), Fp::zero());
    // Check that the padding blocks are corrrect
    assert_eq!(witness_env[0].block_in_padding(0), Fp::zero());
    assert_eq!(witness_env[0].block_in_padding(1), Fp::zero());
    assert_eq!(witness_env[0].block_in_padding(2), Fp::zero());
    // Force claim pad in PadBytesFlags(0), involved in suffix(0)
    assert_eq!(
        witness_env[0].witness[KeccakColumn::PadBytesFlags(0)],
        Fp::zero()
    );
    witness_env[0].witness[KeccakColumn::PadBytesFlags(0)] = Fp::from(1u32);
    // Now that PadBytesFlags(0) is 1, then block_in_padding(0) should be 0b10*
    witness_env[0].constrain_padding(step);
    // When the byte(0) is different than 0 then the padding suffix constraint also fails
    if witness_env[0].sponge_bytes()[0] != Fp::zero() {
        assert_eq!(
            witness_env[0].errors,
            vec![
                Error::Constraint(PadAtEnd),
                Error::Constraint(PaddingSuffix(0))
            ]
        );
    } else {
        assert_eq!(witness_env[0].errors, vec![Error::Constraint(PadAtEnd)]);
    }

    witness_env[0].errors.clear();

    // Break booleanity constraints
    witness_env[0].witness[KeccakColumn::PadBytesFlags(0)] = Fp::from(2u32);
    witness_env[0].constrain_booleanity(step);
    assert_eq!(
        witness_env[0].errors,
        vec![Error::Constraint(BooleanityPadding(0))]
    );
    witness_env[0].errors.clear();

    // Break absorb constraints
    witness_env[0].witness[KeccakColumn::Input(68)] += Fp::from(1u32);
    witness_env[0].witness[KeccakColumn::SpongeNewState(68)] += Fp::from(1u32);
    witness_env[0].witness[KeccakColumn::Output(68)] += Fp::from(1u32);
    witness_env[0].constrain_absorb(step);
    assert_eq!(
        witness_env[0].errors,
        vec![
            Error::Constraint(AbsorbZeroPad(0)), // 68th SpongeNewState is the 0th SpongeZeros
            Error::Constraint(AbsorbRootZero(68)),
            Error::Constraint(AbsorbXor(68)),
            Error::Constraint(AbsorbShifts(68)),
        ]
    );
    witness_env[0].errors.clear();

    // Break squeeze constraints
    let step = Sponge(Squeeze);
    witness_env[25].witness[KeccakColumn::Input(0)] += Fp::from(1u32);
    witness_env[25].constrain_squeeze(step);
    assert_eq!(
        witness_env[25].errors,
        vec![Error::Constraint(SqueezeShifts(0))]
    );
    witness_env[25].errors.clear();

    // Break theta constraints
    let step = Round(0);
    witness_env[1].witness[KeccakColumn::ThetaQuotientC(0)] += Fp::from(2u32);
    witness_env[1].witness[KeccakColumn::ThetaShiftsC(0)] += Fp::from(1u32);
    witness_env[1].constrain_theta(step);
    assert_eq!(
        witness_env[1].errors,
        vec![
            Error::Constraint(ThetaWordC(0)),
            Error::Constraint(ThetaRotatedC(0)),
            Error::Constraint(ThetaQuotientC(0)),
            Error::Constraint(ThetaShiftsC(0, 0))
        ]
    );
    witness_env[1].errors.clear();
    witness_env[1].witness[KeccakColumn::ThetaQuotientC(0)] -= Fp::from(2u32);
    witness_env[1].witness[KeccakColumn::ThetaShiftsC(0)] -= Fp::from(1u32);
    let state_e = witness_env[1].constrain_theta(step);
    assert!(witness_env[1].errors.is_empty());

    // Break pi-rho constraints
    witness_env[1].witness[KeccakColumn::PiRhoRemainderE(0)] += Fp::from(1u32);
    witness_env[1].witness[KeccakColumn::PiRhoShiftsE(0)] += Fp::from(1u32);
    witness_env[1].constrain_pirho(step, state_e.clone());
    assert_eq!(
        witness_env[1].errors,
        vec![
            Error::Constraint(PiRhoWordE(0, 0)),
            Error::Constraint(PiRhoRotatedE(0, 0)),
            Error::Constraint(PiRhoShiftsE(0, 0, 0)),
        ]
    );
    witness_env[1].errors.clear();
    witness_env[1].witness[KeccakColumn::PiRhoRemainderE(0)] -= Fp::from(1u32);
    witness_env[1].witness[KeccakColumn::PiRhoShiftsE(0)] -= Fp::from(1u32);
    let state_b = witness_env[1].constrain_pirho(step, state_e);
    assert!(witness_env[1].errors.is_empty());

    // Break chi constraints
    witness_env[1].witness[KeccakColumn::ChiShiftsB(0)] += Fp::from(1u32);
    witness_env[1].witness[KeccakColumn::ChiShiftsSum(0)] += Fp::from(1u32);
    witness_env[1].constrain_chi(step, state_b.clone());
    assert_eq!(
        witness_env[1].errors,
        vec![
            Error::Constraint(ChiShiftsB(0, 0, 0)),
            Error::Constraint(ChiShiftsSum(0, 0, 0)),
            Error::Constraint(ChiShiftsSum(0, 3, 0)),
            Error::Constraint(ChiShiftsSum(0, 4, 0)),
        ]
    );
    witness_env[1].errors.clear();
    witness_env[1].witness[KeccakColumn::ChiShiftsB(0)] -= Fp::from(1u32);
    witness_env[1].witness[KeccakColumn::ChiShiftsSum(0)] -= Fp::from(1u32);
    let state_f = witness_env[1].constrain_chi(step, state_b);
    assert!(witness_env[1].errors.is_empty());

    // Break iota constraints
    witness_env[1].witness[KeccakColumn::Output(0)] += Fp::from(1u32);
    witness_env[1].constrain_iota(step, state_f);
    assert_eq!(
        witness_env[1].errors,
        vec![Error::Constraint(IotaStateG(0))]
    );
    witness_env[1].errors.clear();
}

#[test]
fn test_keccak_multiplicities() {
    let mut rng = o1_utils::tests::make_test_rng();

    // Generate random preimage of 1 block for Keccak, which will need a second full block for padding
    let preimage: Vec<u8> = (0..136).map(|_| rng.gen()).collect();

    // Initialize witness for
    // - 1 root absorb
    // - 24 rounds
    // - 1 pad absorb
    // - 24 rounds
    // - 1 squeeze
    let n_steps = 51;
    let mut witness_env = Vec::with_capacity(n_steps);

    // Run the interpreter and keep track of the witness
    let mut keccak_env = KeccakEnv::<Fp>::new(0, &preimage);
    while keccak_env.step.is_some() {
        let step = keccak_env.step.unwrap();
        keccak_env.step();
        keccak_env.witness_env.lookups(step);
        // Store a copy of the witness
        witness_env.push(keccak_env.witness_env.clone());
    }
    assert_eq!(witness_env.len(), n_steps);

    // Check multiplicities of the padding suffixes
    assert_eq!(
        witness_env[25].multiplicities.get_mut(&PadLookup).unwrap()[135],
        1
    );
    // Check multiplicities of the round constants of Rounds 0
    assert_eq!(
        witness_env[26]
            .multiplicities
            .get_mut(&RoundConstantsLookup)
            .unwrap()[0],
        2
    );
}

// Prover/Verifier test includidng the Keccak constraints
#[test]
fn test_keccak_prover_constraints() {
    // guaranteed to have at least 30MB of stack
    stacker::grow(30 * 1024 * 1024, || {
        let mut rng = o1_utils::tests::make_test_rng();
        let domain_size = 1 << 8;

        // Generate 3 blocks of preimage data
        let bytelength = rng.gen_range(2 * RATE_IN_BYTES..RATE_IN_BYTES * 3);
        let preimage: Vec<u8> = (0..bytelength).map(|_| rng.gen()).collect();

        // Initialize the environment and run the interpreter
        let mut keccak_env = KeccakEnv::<Fp>::new(0, &preimage);

        // Keep track of the constraints and lookups of the sub-circuits
        let mut keccak_circuit = <DecomposedKeccakTrace as DecomposableTracer<KeccakEnv<Fp>>>::new(
            domain_size,
            &mut keccak_env,
        );

        while keccak_env.step.is_some() {
            let step = keccak_env.selector();

            // Run the interpreter, which sets the witness columns
            keccak_env.step();

            // Add the witness row to the circuit
            keccak_circuit.push_row(step, &keccak_env.witness_env.witness.cols);
        }
        keccak_circuit.pad_witnesses();

        for step in Steps::iter().flat_map(|x| x.into_iter()) {
            if keccak_circuit.in_circuit(step) {
                test_completeness_generic::<
                    N_ZKVM_KECCAK_COLS,
                    N_ZKVM_KECCAK_REL_COLS,
                    N_ZKVM_KECCAK_SEL_COLS,
                    0,
                    _,
                >(
                    keccak_circuit[step].constraints.clone(),
                    keccak_circuit[step].witness.clone(),
                    domain_size,
                    &mut rng,
                );
            }
        }
    });
}

fn dummy_constraints() -> BTreeMap<Steps, Vec<FoldingCompatibleExpr<KeccakConfig>>> {
    Steps::iter()
        .flat_map(|x| x.into_iter())
        .map(|step| {
            (
                step,
                vec![FoldingCompatibleExpr::<KeccakConfig>::Atom(
                    FoldingCompatibleExprInner::Constant(Fp::zero()),
                )],
            )
        })
        .collect()
}

// (Instance, Witness)
type KeccakFoldingSide = (
    <KeccakConfig as FoldingConfig>::Instance,
    <KeccakConfig as FoldingConfig>::Witness,
);

// (Step, Left, Right)
type KeccakFoldingPair = (Steps, KeccakFoldingSide, KeccakFoldingSide);

#[test]
fn test_keccak_folding() {
    use crate::{keccak::folding::KeccakConfig, trace::Foldable, Curve};
    use ark_poly::{EvaluationDomain, Radix2EvaluationDomain as D};
    use folding::{checker::Checker, expressions::FoldingCompatibleExpr};
    use kimchi::curve::KimchiCurve;
    use mina_poseidon::FqSponge;
    use poly_commitment::srs::SRS;

    // guaranteed to have at least 30MB of stack
    stacker::grow(30 * 1024 * 1024, || {
        let mut rng = o1_utils::tests::make_test_rng();
        let domain_size = 1 << 6;

        let domain = D::<Fp>::new(domain_size).unwrap();
        let mut srs = SRS::<Curve>::create(domain_size);
        srs.add_lagrange_basis(domain);

        // Create sponge
        let mut fq_sponge = BaseSponge::new(Curve::other_curve_sponge_params());

        // Create two instances for each selector to be folded
        let keccak_trace: [DecomposedKeccakTrace; 2] =
            array::from_fn(|_| create_trace_all_steps(domain_size, &mut rng));
        let trace = keccak_trace[0].clone();

        // Store all constraints indexed by Step
        let constraints = <DecomposedKeccakTrace as Foldable<
            N_ZKVM_KECCAK_COLS,
            KeccakConfig,
            BaseSponge,
        >>::folding_constraints(&trace);

        // DEFINITIONS OF FUNCTIONS FOR TESTING PURPOSES

        let check_instance_satisfy_constraints =
            |constraints: &[FoldingCompatibleExpr<KeccakConfig>], side: &KeccakFoldingSide| {
                let (instance, witness) = side;
                let checker = Provider::new(instance.clone(), witness.clone());
                constraints.iter().for_each(|c| {
                    checker.check(c);
                });
            };

        let check_folding =
            |left: &KeccakFoldingSide,
             right: &KeccakFoldingSide,
             constraints: &[FoldingCompatibleExpr<KeccakConfig>],
             fq_sponge: &mut DefaultFqSponge<Parameters, PlonkSpongeConstantsKimchi>| {
                // Create the folding scheme ignoring selectors
                let (scheme, final_constraint) =
                    FoldingScheme::<KeccakConfig>::new(constraints.to_vec(), &srs, domain, &trace);

                // Fold both sides and check the constraints ignoring the selector columns
                let (folded_instance, folded_witness, [_t0, _t1]) =
                    scheme.fold_instance_witness_pair(left.clone(), right.clone(), fq_sponge);

                // We should always have 0 as the degree of the constraints,
                // without selectors, they are never higher than 2 in Keccak.
                assert_eq!(folded_instance.get_number_of_additional_columns(), 0);

                let checker = ExtendedProvider::new(folded_instance, folded_witness);
                checker.check(&final_constraint);
            };

        let check_decomposable_folding_pair =
            |step: Option<Steps>,
             left: &KeccakFoldingSide,
             right: &KeccakFoldingSide,
             scheme: &DecomposableFoldingScheme<KeccakConfig>,
             final_constraint: &FoldingCompatibleExpr<KeccakConfig>,
             quadri_cols: Option<usize>,
             fq_sponge: &mut DefaultFqSponge<Parameters, PlonkSpongeConstantsKimchi>| {
                let (folded_instance, folded_witness, [_t0, _t1]) =
                    scheme.fold_instance_witness_pair(left.clone(), right.clone(), step, fq_sponge);

                let extra_cols = folded_instance.get_number_of_additional_columns();
                if let Some(quadri_cols) = quadri_cols {
                    assert!(extra_cols == quadri_cols);
                } else {
                    println!("Additional columns for step {:?}: {}", step, extra_cols);
                }

                // Check the constraints on the folded circuit applying selectors
                let checker =
                    ExtendedProvider::<KeccakConfig>::new(folded_instance, folded_witness);
                checker.check(&final_constraint);
            };

        let check_decomposable_folding =
            |pair: &KeccakFoldingPair,
             constraints: BTreeMap<Steps, Vec<FoldingCompatibleExpr<KeccakConfig>>>,
             common_constraints: Vec<FoldingCompatibleExpr<KeccakConfig>>,
             quadri_cols: Option<usize>,
             fq_sponge: &mut DefaultFqSponge<Parameters, PlonkSpongeConstantsKimchi>| {
                let (step, left, right) = pair;
                let (dec_scheme, dec_final_constraint) =
                    DecomposableFoldingScheme::<KeccakConfig>::new(
                        constraints,
                        common_constraints,
                        &srs,
                        domain,
                        &trace,
                    );
                // Subcase A: Check the folded circuit of decomposable folding ignoring selectors (None)
                check_decomposable_folding_pair(
                    None,
                    left,
                    right,
                    &dec_scheme,
                    &dec_final_constraint,
                    quadri_cols,
                    fq_sponge,
                );
                // Subcase B: Check the folded circuit of decomposable folding applying selectors (Some)
                check_decomposable_folding_pair(
                    Some(*step),
                    left,
                    right,
                    &dec_scheme,
                    &dec_final_constraint,
                    quadri_cols,
                    fq_sponge,
                );
            };

        let check_decomposable_folding_mix =
            |steps: (Steps, Steps),
             fq_sponge: &mut DefaultFqSponge<Parameters, PlonkSpongeConstantsKimchi>| {
                let (dec_scheme, dec_final_constraint) =
                    DecomposableFoldingScheme::<KeccakConfig>::new(
                        constraints.clone(),
                        vec![],
                        &srs,
                        domain,
                        &trace,
                    );
                let left = {
                    let (folded_l_ins, folded_l_wit, _) = dec_scheme.fold_instance_witness_pair(
                        keccak_trace[0].to_folding_pair(steps.0, fq_sponge, domain, &srs),
                        keccak_trace[1].to_folding_pair(steps.0, fq_sponge, domain, &srs),
                        Some(steps.0),
                        fq_sponge,
                    );
                    let checker = ExtendedProvider::<KeccakConfig>::new(folded_l_ins, folded_l_wit);
                    (checker.instance, checker.witness)
                };
                let right = {
                    let (folded_r_ins, folded_r_wit, _) = dec_scheme.fold_instance_witness_pair(
                        keccak_trace[0].to_folding_pair(steps.1, fq_sponge, domain, &srs),
                        keccak_trace[1].to_folding_pair(steps.1, fq_sponge, domain, &srs),
                        Some(steps.1),
                        fq_sponge,
                    );
                    let checker = ExtendedProvider::<KeccakConfig>::new(folded_r_ins, folded_r_wit);
                    (checker.instance, checker.witness)
                };
                let (folded_ins, folded_wit, [_t0, _t1]) =
                    dec_scheme.fold_instance_witness_pair(left, right, None, fq_sponge);
                let checker = ExtendedProvider::new(folded_ins, folded_wit);
                checker.check(&dec_final_constraint);
            };

        // HERE STARTS THE TESTING

        // Sanity checks that the number of constraints are as expected for each step
        assert_eq!(constraints[&Sponge(Absorb(First))].len(), 332);
        assert_eq!(constraints[&Sponge(Absorb(Middle))].len(), 232);
        assert_eq!(constraints[&Sponge(Absorb(Last))].len(), 374);
        assert_eq!(constraints[&Sponge(Absorb(Only))].len(), 474);
        assert_eq!(constraints[&Sponge(Squeeze)].len(), 16);
        assert_eq!(constraints[&Round(0)].len(), 389);

        // Total number of Keccak constraints of degree higher than 2 (should be 0)
        let total_deg_higher_2 = Steps::iter()
            .flat_map(|x| x.into_iter())
            .fold(0, |acc, step| {
                acc + trace[step]
                    .constraints
                    .iter()
                    .filter(|c| c.degree(1, 0) > 2)
                    .count()
            });
        assert_eq!(total_deg_higher_2, 0);

        // Check folding constraints of individual steps ignoring selectors
        for step in Steps::iter().flat_map(|x| x.into_iter()) {
            // Number of degree-2 constraints for each step
            let deg_2_constraints = trace[step]
                .constraints
                .iter()
                .filter(|c| c.degree(1, 0) == 2)
                .count();
            println!("Step: {:?}, deg-2 constraints: {}", step, deg_2_constraints);

            // BTreeMap with constraints of this step
            let mut step_constraints = BTreeMap::new();
            step_constraints.insert(step, constraints[&step].clone());

            // Create sides for folding
            let left = keccak_trace[0].to_folding_pair(step, &mut fq_sponge, domain, &srs);
            let right = keccak_trace[1].to_folding_pair(step, &mut fq_sponge, domain, &srs);

            // CASE 0: Check instances satisfy the constraints, without folding them
            check_instance_satisfy_constraints(&constraints[&step], &left);
            check_instance_satisfy_constraints(&constraints[&step], &right);

            // CASE 1: Check constraints on folded circuit ignoring selectors with `FoldingScheme`
<<<<<<< HEAD
            check_folding(&left, &right, &constraints[&step], &mut fq_sponge);

            // CASE 2: Check that `DecomposableFoldingScheme` works when passing the dummy zero constraint
            //         to each step, and an empty list of common constraints.
            let pair = (step, left, right);
            check_decomposable_folding(&pair, dummy_constraints(), vec![], Some(0), &mut fq_sponge);
=======
            {
                // Create the folding scheme ignoring selectors
                let (scheme, final_constraint) = FoldingScheme::<KeccakConfig>::new(
                    constraints[&step].clone(),
                    &srs,
                    domain,
                    &default_trace,
                );
                // Fold both sides and check the constraints ignoring the selector columns
                let (folded_instance, folded_witness) = scheme
                    .fold_instance_witness_pair(left.clone(), right.clone(), &mut fq_sponge)
                    .pair();

                // We should always have 0 as the degree of the constraints,
                // without selectors, are never higher than 2
                assert_eq!(folded_instance.get_number_of_additional_columns(), 0);

                let checker = ExtendedProvider::new(folded_instance, folded_witness);
                checker.check(&final_constraint);
            }

            // CASE 2: Check that `DecomposableFoldingScheme` works when passing the dummy zero constraint
            //         to each step, and an empty list of common constraints.
            {
                let (dummy_scheme, dummy_final_constraint) =
                    DecomposableFoldingScheme::<KeccakConfig>::new(
                        zero_constraints.clone(),
                        vec![],
                        &srs,
                        domain,
                        &default_trace,
                    );
                // Subcase A: Check the folded circuit of decomposable folding ignoring selectors (None)
                {
                    let (folded_instance, folded_witness) = dummy_scheme
                        .fold_instance_witness_pair(
                            left.clone(),
                            right.clone(),
                            None,
                            &mut fq_sponge,
                        )
                        .pair();
                    let checker =
                        ExtendedProvider::<KeccakConfig>::new(folded_instance, folded_witness);
                    checker.check(&dummy_final_constraint);
                }

                // Subcase B: Check the folded circuit of decomposable folding applying selectors (Some)
                {
                    let (folded_instance, folded_witness) = dummy_scheme
                        .fold_instance_witness_pair(
                            left.clone(),
                            right.clone(),
                            Some(step),
                            &mut fq_sponge,
                        )
                        .pair();
                    // Check the constraints on the folded circuit applying selectors
                    let checker =
                        ExtendedProvider::<KeccakConfig>::new(folded_instance, folded_witness);
                    checker.check(&dummy_final_constraint);
                }
            }
>>>>>>> 4ab8ebbc

            // CASE 3: Using a separate `DecomposableFoldingScheme` for each step, check each step
            //         constraints using a dummy BTreeMap of `vec[0]` per-step constraints and
            //         common constraints set to each selector's constraints.
<<<<<<< HEAD
            check_decomposable_folding(
                &pair,
                dummy_constraints(),
                step_constraints[&step].clone(),
                Some(0),
                &mut fq_sponge,
            );
=======
            {
                // Create a different decomposable folding scheme applying selectors with dummy constraints
                let (dummy_scheme, dummy_final_constraint) =
                    DecomposableFoldingScheme::<KeccakConfig>::new(
                        zero_constraints.clone(),
                        default_trace[step]
                            .constraints
                            .iter()
                            .map(|c| FoldingCompatibleExpr::<KeccakConfig>::from(c.clone()))
                            .collect(),
                        &srs,
                        domain,
                        &default_trace,
                    );

                // Subcase A: Check the folded circuit of decomposable folding ignoring selectors (None)
                {
                    let (folded_instance, folded_witness) = dummy_scheme
                        .fold_instance_witness_pair(
                            left.clone(),
                            right.clone(),
                            None,
                            &mut fq_sponge,
                        )
                        .pair();
                    let checker =
                        ExtendedProvider::<KeccakConfig>::new(folded_instance, folded_witness);
                    checker.check(&dummy_final_constraint);
                }

                // Subcase B: Check the folded circuit of decomposable folding applying selectors (Some)
                {
                    let (folded_instance, folded_witness) = dummy_scheme
                        .fold_instance_witness_pair(
                            left.clone(),
                            right.clone(),
                            Some(step),
                            &mut fq_sponge,
                        )
                        .pair();
                    // Check the constraints on the folded circuit applying selectors
                    let checker =
                        ExtendedProvider::<KeccakConfig>::new(folded_instance, folded_witness);
                    checker.check(&dummy_final_constraint);
                }
            }
>>>>>>> 4ab8ebbc

            // CASE 4: Using the same `DecomposableFoldingScheme` for all steps, initialized with a real
            //         BTreeMap of only the current step, and common constraints set to `vec[]`, check
            //         the folded circuit
            check_decomposable_folding(
                &pair,
                step_constraints.clone(),
                vec![],
                None,
                &mut fq_sponge,
            );

            // CASE 5: Using the same `DecomposableFoldingScheme` for all steps, initialized with a real
            //         BTreeMap of constraints per-step, and common constraints set to `vec[]`, check
            //         the folded circuit
<<<<<<< HEAD
            check_decomposable_folding(
                &pair,
                constraints.clone(),
                vec![],
                Some(151),
                &mut fq_sponge,
            );
=======
            {
                // Check constraints on independent sides and in decomposable folding scheme
                {
                    // Check the folded circuit of decomposable folding ignoring selectors (None)
                    let (folded_instance, folded_witness) = dec_scheme
                        .fold_instance_witness_pair(
                            left.clone(),
                            right.clone(),
                            None,
                            &mut fq_sponge,
                        )
                        .pair();
                    let checker =
                        ExtendedProvider::<KeccakConfig>::new(folded_instance, folded_witness);
                    checker.check(&dec_final_constraint);

                    // Check constraints on independent sides and in folded circuit applying selectors
                    let (folded_instance, folded_witness) = dec_scheme
                        .fold_instance_witness_pair(left, right, Some(step), &mut fq_sponge)
                        .pair();

                    // Regression tests on the additional number of columns
                    // added by quadritization
                    assert!(folded_instance.get_number_of_additional_columns() == 151);

                    // Check the constraints on the folded circuit applying selectors
                    let checker =
                        ExtendedProvider::<KeccakConfig>::new(folded_instance, folded_witness);
                    checker.check(&dec_final_constraint);
                }
            }
        }
        // CASE 5: Fold mixed steps together and check the final constraints
        {
            // Mix Sponge(Absorb(Only)) and Round(0)
            let left = {
                let (folded_l_ins, folded_l_wit) = dec_scheme
                    .fold_instance_witness_pair(
                        keccak_trace[0].to_folding_pair(
                            Sponge(Absorb(Only)),
                            &mut fq_sponge,
                            domain,
                            &srs,
                        ),
                        keccak_trace[1].to_folding_pair(
                            Sponge(Absorb(Only)),
                            &mut fq_sponge,
                            domain,
                            &srs,
                        ),
                        Some(Sponge(Absorb(Only))),
                        &mut fq_sponge,
                    )
                    .pair();
                let checker = ExtendedProvider::<KeccakConfig>::new(folded_l_ins, folded_l_wit);
                (checker.instance, checker.witness)
            };
            let right = {
                let (folded_r_ins, folded_r_wit) = dec_scheme
                    .fold_instance_witness_pair(
                        keccak_trace[0].to_folding_pair(Round(0), &mut fq_sponge, domain, &srs),
                        keccak_trace[1].to_folding_pair(Round(0), &mut fq_sponge, domain, &srs),
                        Some(Round(0)),
                        &mut fq_sponge,
                    )
                    .pair();
                let checker = ExtendedProvider::<KeccakConfig>::new(folded_r_ins, folded_r_wit);
                (checker.instance, checker.witness)
            };
            let (folded_ins, folded_wit) = dec_scheme
                .fold_instance_witness_pair(left, right, None, &mut fq_sponge)
                .pair();
            let checker = ExtendedProvider::new(folded_ins, folded_wit);
            checker.check(&dec_final_constraint);
>>>>>>> 4ab8ebbc
        }
        // CASE 6: Fold mixed steps together and check the final constraints
        check_decomposable_folding_mix((Sponge(Absorb(First)), Round(0)), &mut fq_sponge);
    });
}<|MERGE_RESOLUTION|>--- conflicted
+++ resolved
@@ -26,7 +26,7 @@
     checker::{Checker, ExtendedProvider, Provider},
     decomposable_folding::DecomposableFoldingScheme,
     expressions::FoldingCompatibleExprInner,
-    FoldingCompatibleExpr, FoldingConfig, FoldingScheme,
+    FoldingCompatibleExpr, FoldingConfig, FoldingOutput, FoldingScheme,
 };
 use kimchi::{
     circuits::polynomials::keccak::{constants::RATE_IN_BYTES, Keccak},
@@ -708,14 +708,14 @@
                     FoldingScheme::<KeccakConfig>::new(constraints.to_vec(), &srs, domain, &trace);
 
                 // Fold both sides and check the constraints ignoring the selector columns
-                let (folded_instance, folded_witness, [_t0, _t1]) =
+                let fout =
                     scheme.fold_instance_witness_pair(left.clone(), right.clone(), fq_sponge);
 
                 // We should always have 0 as the degree of the constraints,
                 // without selectors, they are never higher than 2 in Keccak.
-                assert_eq!(folded_instance.get_number_of_additional_columns(), 0);
-
-                let checker = ExtendedProvider::new(folded_instance, folded_witness);
+                assert_eq!(fout.folded_instance.get_number_of_additional_columns(), 0);
+
+                let checker = ExtendedProvider::new(fout.folded_instance, fout.folded_witness);
                 checker.check(&final_constraint);
             };
 
@@ -727,10 +727,10 @@
              final_constraint: &FoldingCompatibleExpr<KeccakConfig>,
              quadri_cols: Option<usize>,
              fq_sponge: &mut DefaultFqSponge<Parameters, PlonkSpongeConstantsKimchi>| {
-                let (folded_instance, folded_witness, [_t0, _t1]) =
+                let fout =
                     scheme.fold_instance_witness_pair(left.clone(), right.clone(), step, fq_sponge);
 
-                let extra_cols = folded_instance.get_number_of_additional_columns();
+                let extra_cols = fout.folded_instance.get_number_of_additional_columns();
                 if let Some(quadri_cols) = quadri_cols {
                     assert!(extra_cols == quadri_cols);
                 } else {
@@ -738,8 +738,10 @@
                 }
 
                 // Check the constraints on the folded circuit applying selectors
-                let checker =
-                    ExtendedProvider::<KeccakConfig>::new(folded_instance, folded_witness);
+                let checker = ExtendedProvider::<KeccakConfig>::new(
+                    fout.folded_instance,
+                    fout.folded_witness,
+                );
                 checker.check(&final_constraint);
             };
 
@@ -792,28 +794,33 @@
                         &trace,
                     );
                 let left = {
-                    let (folded_l_ins, folded_l_wit, _) = dec_scheme.fold_instance_witness_pair(
+                    let fout = dec_scheme.fold_instance_witness_pair(
                         keccak_trace[0].to_folding_pair(steps.0, fq_sponge, domain, &srs),
                         keccak_trace[1].to_folding_pair(steps.0, fq_sponge, domain, &srs),
                         Some(steps.0),
                         fq_sponge,
                     );
-                    let checker = ExtendedProvider::<KeccakConfig>::new(folded_l_ins, folded_l_wit);
+                    let checker = ExtendedProvider::<KeccakConfig>::new(
+                        fout.folded_instance,
+                        fout.folded_witness,
+                    );
                     (checker.instance, checker.witness)
                 };
                 let right = {
-                    let (folded_r_ins, folded_r_wit, _) = dec_scheme.fold_instance_witness_pair(
+                    let fout = dec_scheme.fold_instance_witness_pair(
                         keccak_trace[0].to_folding_pair(steps.1, fq_sponge, domain, &srs),
                         keccak_trace[1].to_folding_pair(steps.1, fq_sponge, domain, &srs),
                         Some(steps.1),
                         fq_sponge,
                     );
-                    let checker = ExtendedProvider::<KeccakConfig>::new(folded_r_ins, folded_r_wit);
+                    let checker = ExtendedProvider::<KeccakConfig>::new(
+                        fout.folded_instance,
+                        fout.folded_witness,
+                    );
                     (checker.instance, checker.witness)
                 };
-                let (folded_ins, folded_wit, [_t0, _t1]) =
-                    dec_scheme.fold_instance_witness_pair(left, right, None, fq_sponge);
-                let checker = ExtendedProvider::new(folded_ins, folded_wit);
+                let fout = dec_scheme.fold_instance_witness_pair(left, right, None, fq_sponge);
+                let checker = ExtendedProvider::new(fout.folded_instance, fout.folded_witness);
                 checker.check(&dec_final_constraint);
             };
 
@@ -862,83 +869,16 @@
             check_instance_satisfy_constraints(&constraints[&step], &right);
 
             // CASE 1: Check constraints on folded circuit ignoring selectors with `FoldingScheme`
-<<<<<<< HEAD
             check_folding(&left, &right, &constraints[&step], &mut fq_sponge);
 
             // CASE 2: Check that `DecomposableFoldingScheme` works when passing the dummy zero constraint
             //         to each step, and an empty list of common constraints.
             let pair = (step, left, right);
             check_decomposable_folding(&pair, dummy_constraints(), vec![], Some(0), &mut fq_sponge);
-=======
-            {
-                // Create the folding scheme ignoring selectors
-                let (scheme, final_constraint) = FoldingScheme::<KeccakConfig>::new(
-                    constraints[&step].clone(),
-                    &srs,
-                    domain,
-                    &default_trace,
-                );
-                // Fold both sides and check the constraints ignoring the selector columns
-                let (folded_instance, folded_witness) = scheme
-                    .fold_instance_witness_pair(left.clone(), right.clone(), &mut fq_sponge)
-                    .pair();
-
-                // We should always have 0 as the degree of the constraints,
-                // without selectors, are never higher than 2
-                assert_eq!(folded_instance.get_number_of_additional_columns(), 0);
-
-                let checker = ExtendedProvider::new(folded_instance, folded_witness);
-                checker.check(&final_constraint);
-            }
-
-            // CASE 2: Check that `DecomposableFoldingScheme` works when passing the dummy zero constraint
-            //         to each step, and an empty list of common constraints.
-            {
-                let (dummy_scheme, dummy_final_constraint) =
-                    DecomposableFoldingScheme::<KeccakConfig>::new(
-                        zero_constraints.clone(),
-                        vec![],
-                        &srs,
-                        domain,
-                        &default_trace,
-                    );
-                // Subcase A: Check the folded circuit of decomposable folding ignoring selectors (None)
-                {
-                    let (folded_instance, folded_witness) = dummy_scheme
-                        .fold_instance_witness_pair(
-                            left.clone(),
-                            right.clone(),
-                            None,
-                            &mut fq_sponge,
-                        )
-                        .pair();
-                    let checker =
-                        ExtendedProvider::<KeccakConfig>::new(folded_instance, folded_witness);
-                    checker.check(&dummy_final_constraint);
-                }
-
-                // Subcase B: Check the folded circuit of decomposable folding applying selectors (Some)
-                {
-                    let (folded_instance, folded_witness) = dummy_scheme
-                        .fold_instance_witness_pair(
-                            left.clone(),
-                            right.clone(),
-                            Some(step),
-                            &mut fq_sponge,
-                        )
-                        .pair();
-                    // Check the constraints on the folded circuit applying selectors
-                    let checker =
-                        ExtendedProvider::<KeccakConfig>::new(folded_instance, folded_witness);
-                    checker.check(&dummy_final_constraint);
-                }
-            }
->>>>>>> 4ab8ebbc
 
             // CASE 3: Using a separate `DecomposableFoldingScheme` for each step, check each step
             //         constraints using a dummy BTreeMap of `vec[0]` per-step constraints and
             //         common constraints set to each selector's constraints.
-<<<<<<< HEAD
             check_decomposable_folding(
                 &pair,
                 dummy_constraints(),
@@ -946,54 +886,6 @@
                 Some(0),
                 &mut fq_sponge,
             );
-=======
-            {
-                // Create a different decomposable folding scheme applying selectors with dummy constraints
-                let (dummy_scheme, dummy_final_constraint) =
-                    DecomposableFoldingScheme::<KeccakConfig>::new(
-                        zero_constraints.clone(),
-                        default_trace[step]
-                            .constraints
-                            .iter()
-                            .map(|c| FoldingCompatibleExpr::<KeccakConfig>::from(c.clone()))
-                            .collect(),
-                        &srs,
-                        domain,
-                        &default_trace,
-                    );
-
-                // Subcase A: Check the folded circuit of decomposable folding ignoring selectors (None)
-                {
-                    let (folded_instance, folded_witness) = dummy_scheme
-                        .fold_instance_witness_pair(
-                            left.clone(),
-                            right.clone(),
-                            None,
-                            &mut fq_sponge,
-                        )
-                        .pair();
-                    let checker =
-                        ExtendedProvider::<KeccakConfig>::new(folded_instance, folded_witness);
-                    checker.check(&dummy_final_constraint);
-                }
-
-                // Subcase B: Check the folded circuit of decomposable folding applying selectors (Some)
-                {
-                    let (folded_instance, folded_witness) = dummy_scheme
-                        .fold_instance_witness_pair(
-                            left.clone(),
-                            right.clone(),
-                            Some(step),
-                            &mut fq_sponge,
-                        )
-                        .pair();
-                    // Check the constraints on the folded circuit applying selectors
-                    let checker =
-                        ExtendedProvider::<KeccakConfig>::new(folded_instance, folded_witness);
-                    checker.check(&dummy_final_constraint);
-                }
-            }
->>>>>>> 4ab8ebbc
 
             // CASE 4: Using the same `DecomposableFoldingScheme` for all steps, initialized with a real
             //         BTreeMap of only the current step, and common constraints set to `vec[]`, check
@@ -1009,7 +901,6 @@
             // CASE 5: Using the same `DecomposableFoldingScheme` for all steps, initialized with a real
             //         BTreeMap of constraints per-step, and common constraints set to `vec[]`, check
             //         the folded circuit
-<<<<<<< HEAD
             check_decomposable_folding(
                 &pair,
                 constraints.clone(),
@@ -1017,82 +908,6 @@
                 Some(151),
                 &mut fq_sponge,
             );
-=======
-            {
-                // Check constraints on independent sides and in decomposable folding scheme
-                {
-                    // Check the folded circuit of decomposable folding ignoring selectors (None)
-                    let (folded_instance, folded_witness) = dec_scheme
-                        .fold_instance_witness_pair(
-                            left.clone(),
-                            right.clone(),
-                            None,
-                            &mut fq_sponge,
-                        )
-                        .pair();
-                    let checker =
-                        ExtendedProvider::<KeccakConfig>::new(folded_instance, folded_witness);
-                    checker.check(&dec_final_constraint);
-
-                    // Check constraints on independent sides and in folded circuit applying selectors
-                    let (folded_instance, folded_witness) = dec_scheme
-                        .fold_instance_witness_pair(left, right, Some(step), &mut fq_sponge)
-                        .pair();
-
-                    // Regression tests on the additional number of columns
-                    // added by quadritization
-                    assert!(folded_instance.get_number_of_additional_columns() == 151);
-
-                    // Check the constraints on the folded circuit applying selectors
-                    let checker =
-                        ExtendedProvider::<KeccakConfig>::new(folded_instance, folded_witness);
-                    checker.check(&dec_final_constraint);
-                }
-            }
-        }
-        // CASE 5: Fold mixed steps together and check the final constraints
-        {
-            // Mix Sponge(Absorb(Only)) and Round(0)
-            let left = {
-                let (folded_l_ins, folded_l_wit) = dec_scheme
-                    .fold_instance_witness_pair(
-                        keccak_trace[0].to_folding_pair(
-                            Sponge(Absorb(Only)),
-                            &mut fq_sponge,
-                            domain,
-                            &srs,
-                        ),
-                        keccak_trace[1].to_folding_pair(
-                            Sponge(Absorb(Only)),
-                            &mut fq_sponge,
-                            domain,
-                            &srs,
-                        ),
-                        Some(Sponge(Absorb(Only))),
-                        &mut fq_sponge,
-                    )
-                    .pair();
-                let checker = ExtendedProvider::<KeccakConfig>::new(folded_l_ins, folded_l_wit);
-                (checker.instance, checker.witness)
-            };
-            let right = {
-                let (folded_r_ins, folded_r_wit) = dec_scheme
-                    .fold_instance_witness_pair(
-                        keccak_trace[0].to_folding_pair(Round(0), &mut fq_sponge, domain, &srs),
-                        keccak_trace[1].to_folding_pair(Round(0), &mut fq_sponge, domain, &srs),
-                        Some(Round(0)),
-                        &mut fq_sponge,
-                    )
-                    .pair();
-                let checker = ExtendedProvider::<KeccakConfig>::new(folded_r_ins, folded_r_wit);
-                (checker.instance, checker.witness)
-            };
-            let (folded_ins, folded_wit) = dec_scheme
-                .fold_instance_witness_pair(left, right, None, &mut fq_sponge)
-                .pair();
-            let checker = ExtendedProvider::new(folded_ins, folded_wit);
-            checker.check(&dec_final_constraint);
->>>>>>> 4ab8ebbc
         }
         // CASE 6: Fold mixed steps together and check the final constraints
         check_decomposable_folding_mix((Sponge(Absorb(First)), Round(0)), &mut fq_sponge);
