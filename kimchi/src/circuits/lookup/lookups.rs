--- conflicted
+++ resolved
@@ -258,11 +258,9 @@
     }
 }
 
-<<<<<<< HEAD
-#[derive(Copy, Clone, Serialize, Deserialize, Debug, PartialEq, Eq, PartialOrd, Ord, Hash)]
-=======
-#[derive(Copy, Clone, Serialize, Deserialize, Debug, EnumIter, PartialEq, Eq)]
->>>>>>> 5fc5769e
+#[derive(
+    Copy, Clone, Serialize, Deserialize, Debug, EnumIter, PartialEq, Eq, PartialOrd, Ord, Hash,
+)]
 pub enum LookupPattern {
     ChaCha,
     ChaChaFinal,
@@ -368,20 +366,7 @@
         }
     }
 
-<<<<<<< HEAD
-=======
-    /// Returns the index of the lookup pattern in the vector of all lookup patterns.
-    // TODO: Delete this (done in dependent PR #584).
-    fn to_index(&self) -> usize {
-        match self {
-            LookupPattern::ChaCha => 0,
-            LookupPattern::ChaChaFinal => 1,
-            LookupPattern::LookupGate => 2,
-        }
-    }
-
     /// Returns the lookup pattern used by a [GateType] on a given row (current or next).
->>>>>>> 5fc5769e
     pub fn from_gate(gate_type: GateType, curr_or_next: CurrOrNext) -> Option<Self> {
         use CurrOrNext::*;
         use GateType::*;
