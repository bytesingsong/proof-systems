//! Describes helpers for foreign field arithmetics

use crate::field_helpers::FieldHelpers;
use ark_ff::{Field, PrimeField};
use num_bigint::BigUint;
use std::fmt::{Debug, Formatter};
use std::ops::{Index, IndexMut};

/// Index of low limb (in 3-limb foreign elements)
pub const LO: usize = 0;
/// Index of middle limb (in 3-limb foreign elements)
pub const MI: usize = 1;
/// Index of high limb (in 3-limb foreign elements)
pub const HI: usize = 2;

/// Limb length for foreign field elements
pub const LIMB_BITS: usize = 88;

/// Number of desired limbs for foreign field elements
pub const LIMB_COUNT: usize = 3;

/// The foreign field modulus of secp256k1 is the prime number (in big endian)
/// FFFFFFFF FFFFFFFF FFFFFFFF FFFFFFFF FFFFFFFF FFFFFFFF FFFFFFFE FFFFFC2F
/// given by the computation 2^256 - 2^32 - 2^9 - 2^8 - 2^7 - 2^6 - 2^4 - 1
/// more information here  <https://en.bitcoin.it/wiki/Secp256k1>
pub const SECP256K1_MOD: &[u8] = &[
    0xFF, 0xFF, 0xFF, 0xFF, 0xFF, 0xFF, 0xFF, 0xFF, 0xFF, 0xFF, 0xFF, 0xFF, 0xFF, 0xFF, 0xFF, 0xFF,
    0xFF, 0xFF, 0xFF, 0xFF, 0xFF, 0xFF, 0xFF, 0xFF, 0xFF, 0xFF, 0xFF, 0xFE, 0xFF, 0xFF, 0xFC, 0x2F,
];

/// Bit length of the foreign field modulus
pub const FOREIGN_BITS: usize = 8 * SECP256K1_MOD.len(); // 256 bits

/// Two to the power of the limb length
pub const TWO_TO_LIMB: u128 = 2u128.pow(LIMB_BITS as u32);

#[derive(Clone, PartialEq, Eq)]
/// Represents a foreign field element
pub struct ForeignElement<F: Field, const N: usize> {
    /// limbs in little endian order
    limbs: [F; N],
    /// number of limbs used for the foreign field element
    len: usize,
}

impl<F: Field, const N: usize> Debug for ForeignElement<F, N> {
    fn fmt(&self, f: &mut Formatter<'_>) -> std::fmt::Result {
        write!(f, "ForeignElement(")?;
        for i in 0..self.len {
            write!(f, "{:?}", self.limbs[i].to_hex())?;
            if i != self.len - 1 {
                write!(f, ", ")?;
            }
        }
        write!(f, ")")
    }
}

impl<F: Field, const N: usize> ForeignElement<F, N> {
    /// Creates a new foreign element from an array containing N limbs
    pub fn new(limbs: [F; N]) -> Self {
        Self { limbs, len: N }
    }

    /// Creates a new foreign element representing the value zero
    pub fn zero() -> Self {
        Self {
            limbs: [F::zero(); N],
            len: N,
        }
    }

    /// Initializes a new foreign element from a big unsigned integer
    /// Panics if the BigUint is too large to fit in the `N` limbs
    pub fn from_biguint(big: BigUint) -> Self {
        let vec = ForeignElement::<F, N>::big_to_vec(big);

        // create an array of N native elements containing the limbs
        // until the array is full in big endian, so most significant
        // limbs may be zero if the big number is smaller
        if vec.len() > N {
            panic!("BigUint element is too large for N limbs");
        }

        let mut limbs = [F::zero(); N];
        for (i, term) in vec.iter().enumerate() {
            limbs[i] = *term;
        }

        Self {
            limbs,
            len: limbs.len(),
        }
    }

    /// Initializes a new foreign element from an absolute `BigUint` but the equivalent
    /// foreign element obtained corresponds to the negated input. It first converts the
    /// input big element to a big integer modulo the foreign field modulus, and then
    /// computes the negation of the result.
    pub fn neg(&self, modulus: &BigUint) -> Self {
        let big = self.to_biguint();
        let ok = big % modulus;
        let neg = modulus - ok;
        Self::from_biguint(neg)
    }

    /// Initializes a new foreign element from a set of bytes in big endian
    pub fn from_be(bytes: &[u8]) -> Self {
        Self::from_biguint(BigUint::from_bytes_be(bytes))
    }

    /// Obtains the big integer representation of the foreign field element
    pub fn to_biguint(&self) -> BigUint {
        let mut bytes = vec![];
        // limbs are stored in little endian
        for limb in self.limbs {
            let crumb = &limb.to_bytes()[0..LIMB_BITS / 8];
            bytes.extend_from_slice(crumb);
        }
        BigUint::from_bytes_le(&bytes)
    }

    /// Split a foreign field element into a vector of `LIMB_BITS` bits field elements of type `F` in little-endian.
    /// Right now it is written so that it gives `LIMB_COUNT` limbs, even if it fits in less bits.
    fn big_to_vec(fe: BigUint) -> Vec<F> {
        let bytes = fe.to_bytes_le();
        let chunks: Vec<&[u8]> = bytes.chunks(LIMB_BITS / 8).collect();
        chunks
            .iter()
            .map(|chunk| F::from_random_bytes(chunk).expect("failed to deserialize"))
            .collect()
    }
}

impl<F: PrimeField, const N: usize> ForeignElement<F, N> {
    /// Initializes a new foreign element from an element in the native field
    pub fn from_field(field: F) -> Self {
        Self::from_biguint(field.into())
    }
}

impl<F: Field, const N: usize> Index<usize> for ForeignElement<F, N> {
    type Output = F;
    fn index(&self, idx: usize) -> &Self::Output {
        &self.limbs[idx]
    }
}

impl<F: Field, const N: usize> IndexMut<usize> for ForeignElement<F, N> {
    fn index_mut(&mut self, idx: usize) -> &mut Self::Output {
        &mut self.limbs[idx]
    }
}

#[cfg(test)]
mod tests {
    use super::*;
    use crate::field_helpers::FieldFromBig;
    use ark_ec::AffineCurve;
    use ark_ff::One;
    use mina_curves::pasta::Pallas as CurvePoint;

    /// Base field element type
    pub type BaseField = <CurvePoint as AffineCurve>::BaseField;

    #[test]
    fn test_big_be() {
        let bytes = SECP256K1_MOD;
        let big = BigUint::from_bytes_be(bytes);
        assert_eq!(
            ForeignElement::<BaseField, 3>::from_be(bytes),
            ForeignElement::<BaseField, 3>::from_biguint(big)
        );
    }

    #[test]
    fn test_to_big() {
        let bytes = SECP256K1_MOD;
        let big = BigUint::from_bytes_be(bytes);
        let fe = ForeignElement::<BaseField, 3>::from_be(bytes);
        assert_eq!(fe.to_biguint(), big);
    }

    #[test]
    fn test_from_biguint() {
        let one = ForeignElement::<BaseField, 3>::from_be(&[0x01]);
        assert_eq!(
<<<<<<< HEAD
            BaseField::from_biguint(one.to_biguint()).unwrap(),
=======
            BaseField::from_biguint(&one.to_biguint()).unwrap(),
>>>>>>> 812baa88
            BaseField::one()
        );

        let max_big = BaseField::modulus_biguint() - 1u32;
        let max_fe = ForeignElement::<BaseField, 3>::from_biguint(max_big.clone());
        assert_eq!(
<<<<<<< HEAD
            BaseField::from_biguint(max_fe.to_biguint()).unwrap(),
=======
            BaseField::from_biguint(&max_fe.to_biguint()).unwrap(),
>>>>>>> 812baa88
            BaseField::from_bytes(&max_big.to_bytes_le()).unwrap(),
        );
    }
}<|MERGE_RESOLUTION|>--- conflicted
+++ resolved
@@ -185,22 +185,14 @@
     fn test_from_biguint() {
         let one = ForeignElement::<BaseField, 3>::from_be(&[0x01]);
         assert_eq!(
-<<<<<<< HEAD
-            BaseField::from_biguint(one.to_biguint()).unwrap(),
-=======
             BaseField::from_biguint(&one.to_biguint()).unwrap(),
->>>>>>> 812baa88
             BaseField::one()
         );
 
         let max_big = BaseField::modulus_biguint() - 1u32;
         let max_fe = ForeignElement::<BaseField, 3>::from_biguint(max_big.clone());
         assert_eq!(
-<<<<<<< HEAD
-            BaseField::from_biguint(max_fe.to_biguint()).unwrap(),
-=======
             BaseField::from_biguint(&max_fe.to_biguint()).unwrap(),
->>>>>>> 812baa88
             BaseField::from_bytes(&max_big.to_bytes_le()).unwrap(),
         );
     }
