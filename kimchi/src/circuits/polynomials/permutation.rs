//! This module implements permutation constraint polynomials.

//~ The permutation constraints are the following 4 constraints:
//~
//~ The two sides of the coin (with $\text{shift}_0 = 1$):
//~
//~ $$\begin{align}
//~     & z(x) \cdot zkpm(x) \cdot \alpha^{PERM0} \cdot \\
//~     & (w_0(x) + \beta \cdot \text{shift}_0 x + \gamma) \cdot \\
//~     & (w_1(x) + \beta \cdot \text{shift}_1 x + \gamma) \cdot \\
//~     & (w_2(x) + \beta \cdot \text{shift}_2 x + \gamma) \cdot \\
//~     & (w_3(x) + \beta \cdot \text{shift}_3 x + \gamma) \cdot \\
//~     & (w_4(x) + \beta \cdot \text{shift}_4 x + \gamma) \cdot \\
//~     & (w_5(x) + \beta \cdot \text{shift}_5 x + \gamma) \cdot \\
//~     & (w_6(x) + \beta \cdot \text{shift}_6 x + \gamma)
//~ \end{align}$$
//~
//~ and
//~
//~ $$\begin{align}
//~ & -1 \cdot z(x \omega) \cdot zkpm(x) \cdot \alpha^{PERM0} \cdot \\
//~ & (w_0(x) + \beta \cdot \sigma_0(x) + \gamma) \cdot \\
//~ & (w_1(x) + \beta \cdot \sigma_1(x) + \gamma) \cdot \\
//~ & (w_2(x) + \beta \cdot \sigma_2(x) + \gamma) \cdot \\
//~ & (w_3(x) + \beta \cdot \sigma_3(x) + \gamma) \cdot \\
//~ & (w_4(x) + \beta \cdot \sigma_4(x) + \gamma) \cdot \\
//~ & (w_5(x) + \beta \cdot \sigma_5(x) + \gamma) \cdot \\
//~ & (w_6(x) + \beta \cdot \sigma_6(x) + \gamma) \cdot
//~ \end{align}$$
//~
//~ the initialization of the accumulator:
//~
//~ $$(z(x) - 1) L_1(x) \alpha^{PERM1}$$
//~
//~ and the accumulator's final value:
//~
//~ $$(z(x) - 1) L_{n-k}(x) \alpha^{PERM2}$$
//~
//~ You can read more about why it looks like that in [this post](https://minaprotocol.com/blog/a-more-efficient-approach-to-zero-knowledge-for-plonk).
//~
use crate::{
    circuits::{
        constraints::{ColumnEvaluations, ConstraintSystem},
        polynomial::WitnessOverDomains,
        wires::{Wire, COLUMNS, PERMUTS},
    },
    curve::KimchiCurve,
    error::ProverError,
    proof::{PointEvaluations, ProofEvaluations},
    prover_index::ProverIndex,
};
use ark_ff::{FftField, PrimeField, Zero};
use ark_poly::{
    univariate::{DenseOrSparsePolynomial, DensePolynomial},
    DenseUVPolynomial, EvaluationDomain, Evaluations, Polynomial, Radix2EvaluationDomain as D,
};
use blake2::{Blake2b512, Digest};
use o1_utils::{ExtendedDensePolynomial, ExtendedEvaluations};
use poly_commitment::OpenProof;
use rand::{CryptoRng, RngCore};
use rayon::prelude::*;
use std::array;

/// Number of constraints produced by the argument.
pub const CONSTRAINTS: u32 = 3;

/// Evaluates the polynomial
/// (x - w^{n - i}) * (x - w^{n - i + 1}) * ... * (x - w^{n - 1})
pub fn eval_vanishes_on_last_n_rows<F: FftField>(domain: D<F>, i: u64, x: F) -> F {
    if i == 0 {
        return F::one();
    }
    let mut term = domain.group_gen.pow([domain.size - i]);
    let mut acc = x - term;
    for _ in 0..i - 1 {
        term *= domain.group_gen;
        acc *= x - term;
    }
    acc
}

/// The polynomial
/// (x - w^{n - i}) * (x - w^{n - i + 1}) * ... * (x - w^{n - 1})
pub fn vanishes_on_last_n_rows<F: FftField>(domain: D<F>, i: u64) -> DensePolynomial<F> {
    let constant = |a: F| DensePolynomial::from_coefficients_slice(&[a]);
    if i == 0 {
        return constant(F::one());
    }
    let x = DensePolynomial::from_coefficients_slice(&[F::zero(), F::one()]);
    let mut term = domain.group_gen.pow([domain.size - i]);
    let mut acc = &x - &constant(term);
    for _ in 0..i - 1 {
        term *= domain.group_gen;
        acc = &acc * &(&x - &constant(term));
    }
    acc
}

/// Returns the end of the circuit, which is used for introducing zero-knowledge in the permutation polynomial
pub fn zk_w<F: FftField>(domain: D<F>, zk_rows: u64) -> F {
    domain.group_gen.pow([domain.size - zk_rows])
}

/// Evaluates the polynomial
/// (x - w^{n - zk_rows}) * (x - w^{n - zk_rows + 1}) * (x - w^{n - 1})
pub fn eval_permutation_vanishing_polynomial<F: FftField>(domain: D<F>, zk_rows: u64, x: F) -> F {
    let term = domain.group_gen.pow([domain.size - zk_rows]);
    (x - term) * (x - term * domain.group_gen) * (x - domain.group_gen.pow([domain.size - 1]))
}

/// The polynomial
/// (x - w^{n - zk_rows}) * (x - w^{n - zk_rows + 1}) * (x - w^{n - 1})
pub fn permutation_vanishing_polynomial<F: FftField>(
    domain: D<F>,
    zk_rows: u64,
) -> DensePolynomial<F> {
    let constant = |a: F| DensePolynomial::from_coefficients_slice(&[a]);
    let x = DensePolynomial::from_coefficients_slice(&[F::zero(), F::one()]);
    let term = domain.group_gen.pow([domain.size - zk_rows]);
    &(&(&x - &constant(term)) * &(&x - &constant(term * domain.group_gen)))
        * &(&x - &constant(domain.group_gen.pow([domain.size - 1])))
}

/// Shifts represent the shifts required in the permutation argument of PLONK.
/// It also caches the shifted powers of omega for optimization purposes.
pub struct Shifts<F> {
    /// The coefficients `k` (in the Plonk paper) that create a coset when multiplied with the generator of our domain.
    pub(crate) shifts: [F; PERMUTS],
    /// A matrix that maps all cells coordinates `{col, row}` to their shifted field element.
    /// For example the cell `{col:2, row:1}` will map to `omega * k2`,
    /// which lives in `map[2][1]`
    pub(crate) map: [Vec<F>; PERMUTS],
}

impl<F> Shifts<F>
where
    F: FftField,
{
    /// Generates the shifts for a given domain
    pub fn new(domain: &D<F>) -> Self {
        let mut shifts = [F::zero(); PERMUTS];

        // first shift is the identity
        shifts[0] = F::one();

        // sample the other shifts
        let mut i: u32 = 7;
        for idx in 1..(PERMUTS) {
            let mut shift = Self::sample(domain, &mut i);
            // they have to be distincts
            while shifts.contains(&shift) {
                shift = Self::sample(domain, &mut i);
            }
            shifts[idx] = shift;
        }

        // create a map of cells to their shifted value
        let map: [Vec<F>; PERMUTS] =
            array::from_fn(|i| domain.elements().map(|elm| shifts[i] * elm).collect());

        //
        Self { shifts, map }
    }

    /// retrieve the shifts
    pub fn shifts(&self) -> &[F; PERMUTS] {
        &self.shifts
    }

    /// sample coordinate shifts deterministically
    fn sample(domain: &D<F>, input: &mut u32) -> F {
        let mut h = Blake2b512::new();

        *input += 1;
        h.update(input.to_be_bytes());

        let mut shift = F::from_random_bytes(&h.finalize()[..31])
            .expect("our field elements fit in more than 31 bytes");

        while !shift.legendre().is_qnr() || domain.evaluate_vanishing_polynomial(shift).is_zero() {
            let mut h = Blake2b512::new();
            *input += 1;
            h.update(input.to_be_bytes());
            shift = F::from_random_bytes(&h.finalize()[..31])
                .expect("our field elements fit in more than 31 bytes");
        }
        shift
    }

    /// Returns the field element that represents a position
    pub(crate) fn cell_to_field(&self, &Wire { row, col }: &Wire) -> F {
        self.map[col][row]
    }
}

impl<F: PrimeField, G: KimchiCurve<ScalarField = F>, OpeningProof: OpenProof<G>>
    ProverIndex<G, OpeningProof>
{
    /// permutation quotient poly contribution computation
    ///
    /// # Errors
    ///
    /// Will give error if `polynomial division` fails.
    ///
    /// # Panics
    ///
    /// Will panic if `power of alpha` is missing.
    #[allow(clippy::type_complexity)]
    pub fn perm_quot(
        &self,
        lagrange: &WitnessOverDomains<F>,
        beta: F,
        gamma: F,
        z: &DensePolynomial<F>,
        mut alphas: impl Iterator<Item = F>,
        column_evaluations: &ColumnEvaluations<F>,
    ) -> Result<(Evaluations<F, D<F>>, DensePolynomial<F>), ProverError> {
        let alpha0 = alphas.next().expect("missing power of alpha");
        let alpha1 = alphas.next().expect("missing power of alpha");
        let alpha2 = alphas.next().expect("missing power of alpha");

        let zk_rows = self.cs.zk_rows as usize;

        // constant gamma in evaluation form (in domain d8)
        let gamma = &self.cs.precomputations().constant_1_d8.scale(gamma);

        //~ The quotient contribution of the permutation is split into two parts $perm$ and $bnd$.
        //~ They will be used by the prover.
        //~
        //~ $$
        //~ \begin{align}
        //~ perm(x) =
        //~     & \; a^{PERM0} \cdot zkpl(x) \cdot [ \\
        //~     & \;\;   z(x) \cdot \\
        //~     & \;\;   (w_0(x) + \gamma + x \cdot \beta \cdot \text{shift}_0) \cdot \\
        //~     & \;\;   (w_1(x) + \gamma + x \cdot \beta \cdot \text{shift}_1) \cdot \\
        //~     & \;\;   (w_2(x) + \gamma + x \cdot \beta \cdot \text{shift}_2) \cdot \\
        //~     & \;\;   (w_3(x) + \gamma + x \cdot \beta \cdot \text{shift}_3) \cdot \\
        //~     & \;\;   (w_4(x) + \gamma + x \cdot \beta \cdot \text{shift}_4) \cdot \\
        //~     & \;\;   (w_5(x) + \gamma + x \cdot \beta \cdot \text{shift}_5) \cdot \\
        //~     & \;\;   (w_6(x) + \gamma + x \cdot \beta \cdot \text{shift}_6) \cdot \\
        //~     & \;   - \\
        //~     & \;\;   z(x \cdot w) \cdot \\
        //~     & \;\;   (w_0(x) + \gamma + \sigma_0 \cdot \beta) \cdot \\
        //~     & \;\;   (w_1(x) + \gamma + \sigma_1 \cdot \beta) \cdot \\
        //~     & \;\;   (w_2(x) + \gamma + \sigma_2 \cdot \beta) \cdot \\
        //~     & \;\;   (w_3(x) + \gamma + \sigma_3 \cdot \beta) \cdot \\
        //~     & \;\;   (w_4(x) + \gamma + \sigma_4 \cdot \beta) \cdot \\
        //~     & \;\;   (w_5(x) + \gamma + \sigma_5 \cdot \beta) \cdot \\
        //~     & \;\;   (w_6(x) + \gamma + \sigma_6 \cdot \beta) \cdot \\
        //~     &]
        //~ \end{align}
        //~ $$
        //~
        let perm = {
            // shifts = z(x) *
            // (w[0](x) + gamma + x * beta * shift[0]) *
            // (w[1](x) + gamma + x * beta * shift[1]) * ...
            // (w[6](x) + gamma + x * beta * shift[6])
            // in evaluation form in d8
            let shifts: Evaluations<F, D<F>> = &lagrange
                .d8
                .this
                .w
                .par_iter()
                .zip(self.cs.shift.par_iter())
                .map(|(witness, shift)| {
                    &(witness + gamma) + &self.cs.precomputations().poly_x_d1.scale(beta * shift)
                })
                .reduce_with(|mut l, r| {
                    l *= &r;
                    l
                })
                .unwrap()
                * &lagrange.d8.this.z.clone();

            // sigmas = z(x * w) *
            // (w8[0] + gamma + sigma[0] * beta) *
            // (w8[1] + gamma + sigma[1] * beta) * ...
            // (w8[6] + gamma + sigma[6] * beta)
            // in evaluation form in d8
            let sigmas = &lagrange
                .d8
                .this
                .w
<<<<<<< HEAD
                .iter()
                .zip(column_evaluations.permutation_coefficients8.iter())
            {
                let term = witness + &(gamma + &sigma.scale(beta));
                sigmas = &sigmas * &term;
            }

            &(&shifts - &sigmas).scale(alpha0)
                * &self.cs.precomputations().permutation_vanishing_polynomial_l
=======
                .par_iter()
                .zip(self.column_evaluations.permutation_coefficients8.par_iter())
                .map(|(witness, sigma)| witness + &(gamma + &sigma.scale(beta)))
                .reduce_with(|mut l, r| {
                    l *= &r;
                    l
                })
                .unwrap()
                * &lagrange.d8.next.z.clone();

            let res = &(&shifts - &sigmas).scale(alpha0)
                * &self.cs.precomputations().permutation_vanishing_polynomial_l;

            res
>>>>>>> 3614c623
        };

        //~ and `bnd`:
        //~
        //~ $$bnd(x) =
        //~     a^{PERM1} \cdot \frac{z(x) - 1}{x - 1}
        //~     +
        //~     a^{PERM2} \cdot \frac{z(x) - 1}{x - sid[n-k]}
        //~ $$
        let bnd = {
            let one_poly = DensePolynomial::from_coefficients_slice(&[F::one()]);
            let z_minus_1 = z - &one_poly;

            // TODO(mimoo): use self.sid[0] instead of 1
            // accumulator init := (z(x) - 1) / (x - 1)
            let x_minus_1 = DensePolynomial::from_coefficients_slice(&[-F::one(), F::one()]);
            let (bnd1, res) = DenseOrSparsePolynomial::divide_with_q_and_r(
                &z_minus_1.clone().into(),
                &x_minus_1.into(),
            )
            .ok_or(ProverError::Permutation("first division"))?;
            if !res.is_zero() {
                return Err(ProverError::Permutation("first division rest"));
            }

            // accumulator end := (z(x) - 1) / (x - sid[n-zk_rows])
            let denominator = DensePolynomial::from_coefficients_slice(&[
                -self.cs.sid[self.cs.domain.d1.size() - zk_rows],
                F::one(),
            ]);
            let (bnd2, res) = DenseOrSparsePolynomial::divide_with_q_and_r(
                &z_minus_1.into(),
                &denominator.into(),
            )
            .ok_or(ProverError::Permutation("second division"))?;
            if !res.is_zero() {
                return Err(ProverError::Permutation("second division rest"));
            }

            &bnd1.scale(alpha1) + &bnd2.scale(alpha2)
        };
        Ok((perm, bnd))
    }

    /// permutation linearization poly contribution computation
    pub fn perm_lnrz(
        &self,
        e: &ProofEvaluations<PointEvaluations<F>>,
        zeta: F,
        beta: F,
        gamma: F,
        alphas: impl Iterator<Item = F>,
        column_evaluations: &ColumnEvaluations<F>,
    ) -> Evaluations<F, D<F>> {
        //~
        //~ The linearization:
        //~
        //~ $\text{scalar} \cdot \sigma_6(x)$
        //~
        let zkpm_zeta = self
            .cs
            .precomputations()
            .permutation_vanishing_polynomial_m
            .evaluate(&zeta);
        let scalar = ConstraintSystem::<F>::perm_scalars(e, beta, gamma, alphas, zkpm_zeta);
        let evals8 = &column_evaluations.permutation_coefficients8[PERMUTS - 1].evals;
        const STRIDE: usize = 8;
        let n = evals8.len() / STRIDE;
        let evals = (0..n)
            .into_par_iter()
            .map(|i| scalar * evals8[STRIDE * i])
            .collect();
        Evaluations::from_vec_and_domain(evals, D::new(n).unwrap())
    }
}

impl<F: PrimeField> ConstraintSystem<F> {
    pub fn perm_scalars(
        e: &ProofEvaluations<PointEvaluations<F>>,
        beta: F,
        gamma: F,
        mut alphas: impl Iterator<Item = F>,
        zkp_zeta: F,
    ) -> F {
        let alpha0 = alphas
            .next()
            .expect("not enough powers of alpha for permutation");
        let _alpha1 = alphas
            .next()
            .expect("not enough powers of alpha for permutation");
        let _alpha2 = alphas
            .next()
            .expect("not enough powers of alpha for permutation");

        //~ where $\text{scalar}$ is computed as:
        //~
        //~ $$
        //~ \begin{align}
        //~ z(\zeta \omega) \beta \alpha^{PERM0} zkpl(\zeta) \cdot \\
        //~ (\gamma + \beta \sigma_0(\zeta) + w_0(\zeta)) \cdot \\
        //~ (\gamma + \beta \sigma_1(\zeta) + w_1(\zeta)) \cdot \\
        //~ (\gamma + \beta \sigma_2(\zeta) + w_2(\zeta)) \cdot \\
        //~ (\gamma + \beta \sigma_3(\zeta) + w_3(\zeta)) \cdot \\
        //~ (\gamma + \beta \sigma_4(\zeta) + w_4(\zeta)) \cdot \\
        //~ (\gamma + \beta \sigma_5(\zeta) + w_5(\zeta)) \cdot \\
        //~ \end{align}
        //~$$
        //~
        let init = e.z.zeta_omega * beta * alpha0 * zkp_zeta;
        let res =
            e.w.iter()
                .zip(e.s.iter())
                .map(|(w, s)| gamma + (beta * s.zeta) + w.zeta)
                .fold(init, |x, y| x * y);
        -res
    }
}

impl<F: PrimeField, G: KimchiCurve<ScalarField = F>, OpeningProof: OpenProof<G>>
    ProverIndex<G, OpeningProof>
{
    /// permutation aggregation polynomial computation
    ///
    /// # Errors
    ///
    /// Will give error if permutation result is not correct.
    ///
    /// # Panics
    ///
    /// Will panic if `first element` is not 1.
    pub fn perm_aggreg(
        &self,
        witness: &[Vec<F>; COLUMNS],
        beta: &F,
        gamma: &F,
        rng: &mut (impl RngCore + CryptoRng),
        column_evaluations: &ColumnEvaluations<F>,
    ) -> Result<DensePolynomial<F>, ProverError> {
        let n = self.cs.domain.d1.size();

        let zk_rows = self.cs.zk_rows as usize;

        // only works if first element is 1
        assert_eq!(self.cs.domain.d1.elements().next(), Some(F::one()));

        //~ To compute the permutation aggregation polynomial,
        //~ the prover interpolates the polynomial that has the following evaluations.

        //~ The first evaluation represents the initial value of the accumulator:
        //~ $$z(g^0) = 1$$

        //~ For $i = 0, \cdot, n - 4$, where $n$ is the size of the domain,
        //~ evaluations are computed as:
        //~
        //~ $$z(g^{i+1}) = z_1 / z_2$$
        //~
        //~ with
        //~
        //~ $$
        //~ \begin{align}
        //~ z_1 = &\ (w_0(g^i + sid(g^i) \cdot beta \cdot shift_0 + \gamma) \cdot \\
        //~ &\ (w_1(g^i) + sid(g^i) \cdot beta \cdot shift_1 + \gamma) \cdot \\
        //~ &\ (w_2(g^i) + sid(g^i) \cdot beta \cdot shift_2 + \gamma) \cdot \\
        //~ &\ (w_3(g^i) + sid(g^i) \cdot beta \cdot shift_3 + \gamma) \cdot \\
        //~ &\ (w_4(g^i) + sid(g^i) \cdot beta \cdot shift_4 + \gamma) \cdot \\
        //~ &\ (w_5(g^i) + sid(g^i) \cdot beta \cdot shift_5 + \gamma) \cdot \\
        //~ &\ (w_6(g^i) + sid(g^i) \cdot beta \cdot shift_6 + \gamma)
        //~ \end{align}
        //~ $$
        //~
        //~ and
        //~
        //~ $$
        //~ \begin{align}
        //~ z_2 = &\ (w_0(g^i) + \sigma_0 \cdot beta + \gamma) \cdot \\
        //~ &\ (w_1(g^i) + \sigma_1 \cdot beta + \gamma) \cdot \\
        //~ &\ (w_2(g^i) + \sigma_2 \cdot beta + \gamma) \cdot \\
        //~ &\ (w_3(g^i) + \sigma_3 \cdot beta + \gamma) \cdot \\
        //~ &\ (w_4(g^i) + \sigma_4 \cdot beta + \gamma) \cdot \\
        //~ &\ (w_5(g^i) + \sigma_5 \cdot beta + \gamma) \cdot \\
        //~ &\ (w_6(g^i) + \sigma_6 \cdot beta + \gamma)
        //~ \end{align}
        //~ $$
        //~
<<<<<<< HEAD
        for j in 0..n - 1 {
            z[j + 1] = witness
                .iter()
                .zip(column_evaluations.permutation_coefficients8.iter())
                .map(|(w, s)| w[j] + (s[8 * j] * beta) + gamma)
                .fold(F::one(), |x, y| x * y);
        }
=======

        // We compute z such that:
        // z[0] = 1
        // z[j+1] = \Prod_{i=0}^{PERMUTS}(wit[i][j] + (s[i][8*j] * beta) + gamma)     for j ∈ 0..n-1
        //
        // We compute every product batch separately first (one batch
        // per i∈[COLUMNS]), and then multiply all batches together.
        //
        // Note that we zip array of COLUMNS with array of PERMUTS;
        // Since PERMUTS < COLUMNS, that's what's actually used.
        let mut z: Vec<F> = witness
            .par_iter()
            .zip(self.column_evaluations.permutation_coefficients8.par_iter())
            .map(|(w_i, perm_coeffs8_i)| {
                let mut output_vec: Vec<_> = vec![F::one(); 1];
                for (j, w_i_j) in w_i.iter().enumerate().take(n - 1) {
                    output_vec.push(*w_i_j + (perm_coeffs8_i[8 * j] * beta) + gamma);
                }
                output_vec
            })
            .reduce_with(|mut l, r| {
                for i in 0..n - 1 {
                    l[i] *= &r[i];
                }
                l
            })
            .unwrap();
>>>>>>> 3614c623

        ark_ff::fields::batch_inversion::<F>(&mut z[1..n]);

        let z_prefolded: Vec<F> = witness
            .par_iter()
            .zip(self.cs.shift.par_iter())
            .map(|(w_i, shift_i)| {
                let mut output_vec: Vec<_> = vec![F::one(); 1];
                for (j, w_i_j) in w_i.iter().enumerate().take(n - 1) {
                    output_vec.push(*w_i_j + (self.cs.sid[j] * beta * shift_i) + gamma);
                }
                output_vec
            })
            .reduce_with(|mut l, r| {
                for i in 0..n - 1 {
                    l[i] *= &r[i];
                }
                l
            })
            .unwrap();

        //~ We randomize the evaluations at `n - zk_rows + 1` and `n - zk_rows + 2` in order to add
        //~ zero-knowledge to the protocol.
        //~
        for j in 0..n - 1 {
            if j != n - zk_rows && j != n - zk_rows + 1 {
                let x = z[j];
                z[j + 1] *= z_prefolded[j + 1] * x;
            } else {
                z[j + 1] = F::rand(rng);
            }
        }

        //~ For a valid witness, we then have have $z(g^{n-zk_rows}) = 1$.
        //~
        if z[n - zk_rows] != F::one() {
            return Err(ProverError::Permutation("final value"));
        };

        let res = Evaluations::<F, D<F>>::from_vec_and_domain(z, self.cs.domain.d1).interpolate();

        Ok(res)
    }
}<|MERGE_RESOLUTION|>--- conflicted
+++ resolved
@@ -40,7 +40,7 @@
 //~
 use crate::{
     circuits::{
-        constraints::{ColumnEvaluations, ConstraintSystem},
+        constraints::ConstraintSystem,
         polynomial::WitnessOverDomains,
         wires::{Wire, COLUMNS, PERMUTS},
     },
@@ -213,7 +213,6 @@
         gamma: F,
         z: &DensePolynomial<F>,
         mut alphas: impl Iterator<Item = F>,
-        column_evaluations: &ColumnEvaluations<F>,
     ) -> Result<(Evaluations<F, D<F>>, DensePolynomial<F>), ProverError> {
         let alpha0 = alphas.next().expect("missing power of alpha");
         let alpha1 = alphas.next().expect("missing power of alpha");
@@ -283,19 +282,13 @@
                 .d8
                 .this
                 .w
-<<<<<<< HEAD
-                .iter()
-                .zip(column_evaluations.permutation_coefficients8.iter())
-            {
-                let term = witness + &(gamma + &sigma.scale(beta));
-                sigmas = &sigmas * &term;
-            }
-
-            &(&shifts - &sigmas).scale(alpha0)
-                * &self.cs.precomputations().permutation_vanishing_polynomial_l
-=======
                 .par_iter()
-                .zip(self.column_evaluations.permutation_coefficients8.par_iter())
+                .zip(
+                    self.column_evaluations
+                        .get()
+                        .permutation_coefficients8
+                        .par_iter(),
+                )
                 .map(|(witness, sigma)| witness + &(gamma + &sigma.scale(beta)))
                 .reduce_with(|mut l, r| {
                     l *= &r;
@@ -308,7 +301,6 @@
                 * &self.cs.precomputations().permutation_vanishing_polynomial_l;
 
             res
->>>>>>> 3614c623
         };
 
         //~ and `bnd`:
@@ -361,7 +353,6 @@
         beta: F,
         gamma: F,
         alphas: impl Iterator<Item = F>,
-        column_evaluations: &ColumnEvaluations<F>,
     ) -> Evaluations<F, D<F>> {
         //~
         //~ The linearization:
@@ -374,7 +365,7 @@
             .permutation_vanishing_polynomial_m
             .evaluate(&zeta);
         let scalar = ConstraintSystem::<F>::perm_scalars(e, beta, gamma, alphas, zkpm_zeta);
-        let evals8 = &column_evaluations.permutation_coefficients8[PERMUTS - 1].evals;
+        let evals8 = &self.column_evaluations.get().permutation_coefficients8[PERMUTS - 1].evals;
         const STRIDE: usize = 8;
         let n = evals8.len() / STRIDE;
         let evals = (0..n)
@@ -445,7 +436,6 @@
         beta: &F,
         gamma: &F,
         rng: &mut (impl RngCore + CryptoRng),
-        column_evaluations: &ColumnEvaluations<F>,
     ) -> Result<DensePolynomial<F>, ProverError> {
         let n = self.cs.domain.d1.size();
 
@@ -493,15 +483,6 @@
         //~ \end{align}
         //~ $$
         //~
-<<<<<<< HEAD
-        for j in 0..n - 1 {
-            z[j + 1] = witness
-                .iter()
-                .zip(column_evaluations.permutation_coefficients8.iter())
-                .map(|(w, s)| w[j] + (s[8 * j] * beta) + gamma)
-                .fold(F::one(), |x, y| x * y);
-        }
-=======
 
         // We compute z such that:
         // z[0] = 1
@@ -514,7 +495,12 @@
         // Since PERMUTS < COLUMNS, that's what's actually used.
         let mut z: Vec<F> = witness
             .par_iter()
-            .zip(self.column_evaluations.permutation_coefficients8.par_iter())
+            .zip(
+                self.column_evaluations
+                    .get()
+                    .permutation_coefficients8
+                    .par_iter(),
+            )
             .map(|(w_i, perm_coeffs8_i)| {
                 let mut output_vec: Vec<_> = vec![F::one(); 1];
                 for (j, w_i_j) in w_i.iter().enumerate().take(n - 1) {
@@ -529,7 +515,6 @@
                 l
             })
             .unwrap();
->>>>>>> 3614c623
 
         ark_ff::fields::batch_inversion::<F>(&mut z[1..n]);
 
