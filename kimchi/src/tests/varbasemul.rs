use crate::circuits::{
    gate::{CircuitGate, GateType},
    polynomials::varbasemul,
    wires::*,
};
use crate::tests::framework::TestFramework;
use ark_ec::{AffineCurve, ProjectiveCurve};
use ark_ff::{BigInteger, BitIteratorLE, Field, One, PrimeField, UniformRand, Zero};
use colored::Colorize;
use mina_curves::pasta::{Fp as F, Pallas as Other, Vesta, VestaParameters};
use mina_poseidon::{
    constants::PlonkSpongeConstantsKimchi,
    sponge::{DefaultFqSponge, DefaultFrSponge},
};
use rand::{rngs::StdRng, SeedableRng};
use std::array;
use std::time::Instant;

type SpongeParams = PlonkSpongeConstantsKimchi;
type BaseSponge = DefaultFqSponge<VestaParameters, SpongeParams>;
type ScalarSponge = DefaultFrSponge<F, SpongeParams>;

#[test]
fn varbase_mul_test() {
    let num_bits = F::size_in_bits();
    let chunks = num_bits / 5;

    let num_scalars = 10;
    let rows_per_scalar = 2 * (255 / 5);

    assert_eq!(num_bits % 5, 0);

    let mut gates = vec![];

    for i in 0..(chunks * num_scalars) {
        let row = 2 * i;
        gates.push(CircuitGate::new(
            GateType::VarBaseMul,
<<<<<<< HEAD
            Wire::new(row),
            vec![],
        ));
        gates.push(CircuitGate::new(GateType::Zero, Wire::new(row + 1), vec![]));
=======
            Wire::for_row(row),
            vec![],
        ));
        gates.push(CircuitGate::new(
            GateType::Zero,
            Wire::for_row(row + 1),
            vec![],
        ));
>>>>>>> 5332835a
    }

    let mut witness: [Vec<F>; COLUMNS] =
        array::from_fn(|_| vec![F::zero(); rows_per_scalar * num_scalars]);

    let rng = &mut StdRng::from_seed([0; 32]);

    let start = Instant::now();
    for i in 0..num_scalars {
        let x = F::rand(rng);
        let bits_lsb: Vec<_> = BitIteratorLE::new(x.into_repr()).take(num_bits).collect();
        let x_ = <Other as AffineCurve>::ScalarField::from_repr(
            <F as PrimeField>::BigInt::from_bits_le(&bits_lsb[..]),
        )
        .unwrap();

        let base = Other::prime_subgroup_generator();
        let g = Other::prime_subgroup_generator().into_projective();
        let acc = (g + g).into_affine();
        let acc = (acc.x, acc.y);

        let bits_msb: Vec<_> = bits_lsb.iter().take(num_bits).copied().rev().collect();

        let res = varbasemul::witness(
            &mut witness,
            i * rows_per_scalar,
            (base.x, base.y),
            &bits_msb,
            acc,
        );

        let shift = <Other as AffineCurve>::ScalarField::from(2).pow(&[(bits_msb.len()) as u64]);
        let expected = g
            .mul((<Other as AffineCurve>::ScalarField::one() + shift + x_.double()).into_repr())
            .into_affine();

        assert_eq!(x_.into_repr(), res.n.into_repr());
        assert_eq!((expected.x, expected.y), res.acc);
    }
    println!(
        "{}{:?}",
        "Witness generation time: ".yellow(),
        start.elapsed()
    );

    TestFramework::<Vesta>::default()
        .gates(gates)
        .witness(witness)
        .setup()
        .prove_and_verify::<BaseSponge, ScalarSponge>();
}<|MERGE_RESOLUTION|>--- conflicted
+++ resolved
@@ -36,12 +36,6 @@
         let row = 2 * i;
         gates.push(CircuitGate::new(
             GateType::VarBaseMul,
-<<<<<<< HEAD
-            Wire::new(row),
-            vec![],
-        ));
-        gates.push(CircuitGate::new(GateType::Zero, Wire::new(row + 1), vec![]));
-=======
             Wire::for_row(row),
             vec![],
         ));
@@ -50,7 +44,6 @@
             Wire::for_row(row + 1),
             vec![],
         ));
->>>>>>> 5332835a
     }
 
     let mut witness: [Vec<F>; COLUMNS] =
