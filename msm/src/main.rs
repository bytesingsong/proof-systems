<<<<<<< HEAD
use rand::{thread_rng, Rng};

use kimchi::circuits::domains::EvaluationDomains;
use poly_commitment::pairing_proof::PairingSRS;

use kimchi_msm::columns::Column;
use kimchi_msm::constraint::MSMCircuitEnv;
=======
use ark_ff::UniformRand;
use kimchi::circuits::domains::EvaluationDomains;
use kimchi_msm::columns::Column;
use kimchi_msm::constraint::BuilderEnv;
use kimchi_msm::lookups::LookupTableIDs;
>>>>>>> ee84f50f
use kimchi_msm::precomputed_srs::get_bn254_srs;
use kimchi_msm::prover::prove;
use kimchi_msm::verifier::verify;
use kimchi_msm::{
    BN254G1Affine, BaseSponge, Ff1, Fp, OpeningProof, ScalarSponge, BN254, DOMAIN_SIZE,
    MSM_FFADD_N_COLUMNS,
};
use poly_commitment::pairing_proof::PairingSRS;
use rand::thread_rng;

pub fn generate_random_msm_witness() -> MSMCircuitEnv<BN254G1Affine> {
    let mut circuit_env = MSMCircuitEnv::<BN254G1Affine>::empty();
    let mut rng = thread_rng();

    let row_num = DOMAIN_SIZE;
    assert!(row_num <= DOMAIN_SIZE);

    for _row_i in 0..row_num {
        let a: Ff1 = From::from(rng.gen_range(0..(1 << 16)));
        let b: Ff1 = From::from(rng.gen_range(0..(1 << 16)));
        circuit_env.add_test_addition(a, b);
    }

    circuit_env
}

pub fn main() {
    // FIXME: use a proper RNG
    let mut rng = o1_utils::tests::make_test_rng();

    println!("Creating the domain and SRS");
    let domain = EvaluationDomains::<Fp>::create(DOMAIN_SIZE).unwrap();

    let srs: PairingSRS<BN254> = get_bn254_srs(domain);

    let circuit_env = generate_random_msm_witness();
    let proof_inputs = circuit_env.get_witness();
    let constraint_exprs = circuit_env.get_exprs_add();

    println!("Proof inputs: {:?}", proof_inputs);
    println!("Constraints: {:?}", constraint_exprs);

    println!("Generating the proof");
<<<<<<< HEAD
    let proof = prove::<_, OpeningProof, BaseSponge, ScalarSponge, Column, _, MSM_FFADD_N_COLUMNS>(
        domain,
        &srs,
        &constraint_exprs,
        proof_inputs,
        &mut rng,
    );
=======
    let constraints = vec![];
    let proof = prove::<
        _,
        OpeningProof,
        BaseSponge,
        ScalarSponge,
        Column,
        _,
        MSM_FFADD_N_COLUMNS,
        LookupTableIDs,
    >(domain, &srs, witness, constraints, &mut rng);
>>>>>>> ee84f50f

    println!("Verifying the proof");
    let verifies = verify::<_, OpeningProof, BaseSponge, ScalarSponge, MSM_FFADD_N_COLUMNS>(
        domain,
        &srs,
        &constraint_exprs,
        &proof,
    );
    println!("=================\n   Proof verification result: {verifies}")
}<|MERGE_RESOLUTION|>--- conflicted
+++ resolved
@@ -1,4 +1,3 @@
-<<<<<<< HEAD
 use rand::{thread_rng, Rng};
 
 use kimchi::circuits::domains::EvaluationDomains;
@@ -6,13 +5,7 @@
 
 use kimchi_msm::columns::Column;
 use kimchi_msm::constraint::MSMCircuitEnv;
-=======
-use ark_ff::UniformRand;
-use kimchi::circuits::domains::EvaluationDomains;
-use kimchi_msm::columns::Column;
-use kimchi_msm::constraint::BuilderEnv;
 use kimchi_msm::lookups::LookupTableIDs;
->>>>>>> ee84f50f
 use kimchi_msm::precomputed_srs::get_bn254_srs;
 use kimchi_msm::prover::prove;
 use kimchi_msm::verifier::verify;
@@ -20,8 +13,6 @@
     BN254G1Affine, BaseSponge, Ff1, Fp, OpeningProof, ScalarSponge, BN254, DOMAIN_SIZE,
     MSM_FFADD_N_COLUMNS,
 };
-use poly_commitment::pairing_proof::PairingSRS;
-use rand::thread_rng;
 
 pub fn generate_random_msm_witness() -> MSMCircuitEnv<BN254G1Affine> {
     let mut circuit_env = MSMCircuitEnv::<BN254G1Affine>::empty();
@@ -56,16 +47,6 @@
     println!("Constraints: {:?}", constraint_exprs);
 
     println!("Generating the proof");
-<<<<<<< HEAD
-    let proof = prove::<_, OpeningProof, BaseSponge, ScalarSponge, Column, _, MSM_FFADD_N_COLUMNS>(
-        domain,
-        &srs,
-        &constraint_exprs,
-        proof_inputs,
-        &mut rng,
-    );
-=======
-    let constraints = vec![];
     let proof = prove::<
         _,
         OpeningProof,
@@ -75,8 +56,7 @@
         _,
         MSM_FFADD_N_COLUMNS,
         LookupTableIDs,
-    >(domain, &srs, witness, constraints, &mut rng);
->>>>>>> ee84f50f
+    >(domain, &srs, &constraint_exprs, proof_inputs, &mut rng);
 
     println!("Verifying the proof");
     let verifies = verify::<_, OpeningProof, BaseSponge, ScalarSponge, MSM_FFADD_N_COLUMNS>(
