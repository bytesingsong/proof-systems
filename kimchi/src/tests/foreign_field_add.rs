use super::framework::TestFramework;
use crate::circuits::{
    constraints::ConstraintSystem,
    gate::{CircuitGate, CircuitGateError, GateType},
    polynomial::COLUMNS,
    polynomials::foreign_field_add::witness::{self, FFOps},
    wires::Wire,
};
use crate::prover_index::ProverIndex;
use ark_ec::AffineCurve;
use ark_ff::{One, Zero};
use ark_poly::EvaluationDomain;
use commitment_dlog::srs::{endos, SRS};
use mina_curves::pasta::{Fp, Pallas, Vesta, VestaParameters};
use mina_poseidon::{
    constants::PlonkSpongeConstantsKimchi,
    sponge::{DefaultFqSponge, DefaultFrSponge},
};
use num_bigint::BigUint;
use num_traits::FromPrimitive;
use o1_utils::{
    foreign_field::{ForeignElement, HI, LO, MI, TWO_TO_LIMB},
    FieldHelpers,
};
use rand::{rngs::StdRng, Rng, SeedableRng};
use std::sync::Arc;

type PallasField = <Pallas as AffineCurve>::BaseField;
type VestaField = <Vesta as AffineCurve>::BaseField;

type SpongeParams = PlonkSpongeConstantsKimchi;
type BaseSponge = DefaultFqSponge<VestaParameters, SpongeParams>;
type ScalarSponge = DefaultFrSponge<Fp, SpongeParams>;

// The secp256k1 base field modulus
fn secp256k1_modulus() -> BigUint {
    BigUint::from_bytes_be(&secp256k1::constants::FIELD_SIZE)
}

// Maximum value in the foreign field of secp256k1
fn secp256k1_max() -> BigUint {
    secp256k1_modulus() - BigUint::from(1u32)
}

// A value that produces a negative low carry when added to itself
static OVF_NEG_LO: &[u8] = &[
    0xFF, 0xFF, 0xFF, 0xFF, 0xFF, 0xFF, 0xFF, 0xFF, 0xFF, 0xFF, 0xFF, 0xFF, 0xFF, 0xFF, 0xFF, 0xFF,
    0xFF, 0xFF, 0xFF, 0xFF, 0xFF, 0x00, 0x00, 0x00, 0x00, 0x00, 0x00, 0x00, 0x00, 0x00, 0x00, 0x00,
];

// A value that produces a negative middle carry when added to itself
static OVF_NEG_MI: &[u8] = &[
    0xFF, 0xFF, 0xFF, 0xFF, 0xFF, 0xFF, 0xFF, 0xFF, 0xFF, 0xFF, 0x00, 0x00, 0x00, 0x00, 0x00, 0x00,
    0x00, 0x00, 0x00, 0x00, 0x00, 0xFF, 0xFF, 0xFF, 0xFF, 0xFF, 0xFF, 0xFE, 0xFF, 0xFF, 0xFC, 0x2E,
];

// A value that produces overflow but the high limb of the result is smaller than the high limb of the modulus
static OVF_LESS_HI_LEFT: &[u8] = &[
    0xFF, 0xFF, 0xFF, 0xFF, 0xFF, 0xFF, 0xFF, 0xFF, 0xFF, 0xFF, 0xFE, 0xFF, 0xFF, 0xFF, 0xFF, 0xFF,
    0xFF, 0xFF, 0xFF, 0xFF, 0xFF, 0xFF, 0xFF, 0xFF, 0xFF, 0xFF, 0xFF, 0xFE, 0xFF, 0xFF, 0xFC, 0x2E,
];
static OVF_LESS_HI_RIGHT: &[u8] = &[
    0x00, 0x00, 0x00, 0x00, 0x00, 0x00, 0x00, 0x00, 0x00, 0x00, 0x00, 0xFF, 0xFF, 0xFF, 0xFF, 0xFF,
    0xFF, 0xFF, 0xFF, 0xFF, 0xFF, 0x00, 0x00, 0x00, 0x00, 0x00, 0x00, 0x01, 0x00, 0x00, 0x03, 0xD1,
];

// A value that produces two negative carries when added together with [OVF_ZERO_MI_NEG_LO]
static OVF_NEG_BOTH: &[u8] = &[
    0xFF, 0xFF, 0xFF, 0xFF, 0xFF, 0xFF, 0xFF, 0xFF, 0xFF, 0xFF, 0x00, 0x00, 0x00, 0x00, 0x00, 0x00,
    0x00, 0x00, 0x00, 0x00, 0x01, 0x00, 0x00, 0x00, 0x00, 0x00, 0x00, 0x00, 0x00, 0x00, 0x00, 0x00,
];

// A value that produces two negative carries when added to itself with a middle limb that is all zeros
static OVF_ZERO_MI_NEG_LO: &[u8] = &[
    0xFF, 0xFF, 0xFF, 0xFF, 0xFF, 0xFF, 0xFF, 0xFF, 0xFF, 0xFF, 0x00, 0x00, 0x00, 0x00, 0x00, 0x00,
    0x00, 0x00, 0x00, 0x00, 0x00, 0x00, 0x00, 0x00, 0x00, 0x00, 0x00, 0x00, 0x00, 0x00, 0x00, 0x00,
];

// All 0x55 bytes meaning [0101 0101]
static TIC: &[u8] = &[
    0x55, 0x55, 0x55, 0x55, 0x55, 0x55, 0x55, 0x55, 0x55, 0x55, 0x55, 0x55, 0x55, 0x55, 0x55, 0x55,
    0x55, 0x55, 0x55, 0x55, 0x55, 0x55, 0x55, 0x55, 0x55, 0x55, 0x55, 0x55, 0x55, 0x55, 0x55, 0x55,
];

// Prefix 0xAA bytes but fits in foreign field (suffix is zeros)
static TOC: &[u8] = &[
    0xAA, 0xAA, 0xAA, 0xAA, 0xAA, 0xAA, 0xAA, 0xAA, 0xAA, 0xAA, 0xAA, 0xAA, 0xAA, 0xAA, 0xAA, 0xAA,
    0xAA, 0xAA, 0xAA, 0xAA, 0xAA, 0xAA, 0xAA, 0xAA, 0xAA, 0xAA, 0xAA, 0x00, 0x00, 0x00, 0x00, 0x00,
];

// Bytestring that produces carry in low limb when added to TIC
static TOC_LO: &[u8] = &[
    0xAA, 0xAA, 0xAA, 0xAA, 0xAA, 0xAA, 0xAA, 0xAA, 0xAA, 0xAA, 0xAA, 0xAA, 0xAA, 0xAA, 0xAA, 0xAA,
    0xAA, 0xAA, 0xAA, 0xAA, 0xA9, 0xBA, 0xAA, 0xAA, 0xAA, 0xAA, 0xAA, 0x00, 0x00, 0x00, 0x00, 0x00,
];

// Bytestring that produces carry in mid limb when added to TIC
static TOC_MI: &[u8] = &[
    0xAA, 0xAA, 0xAA, 0xAA, 0xAA, 0xAA, 0xAA, 0xAA, 0xAA, 0xA9, 0xBA, 0xAA, 0xAA, 0xAA, 0xAA, 0xAA,
    0xAA, 0xAA, 0xAA, 0xAA, 0xAA, 0xAA, 0xAA, 0xAA, 0xAA, 0xAA, 0xAA, 0x00, 0x00, 0x00, 0x00, 0x00,
];

// Bytestring that produces carry in low and mid limb when added to TIC
static TOC_TWO: &[u8] = &[
    0xAA, 0xAA, 0xAA, 0xAA, 0xAA, 0xAA, 0xAA, 0xAA, 0xAA, 0xA9, 0xBA, 0xAA, 0xAA, 0xAA, 0xAA, 0xAA,
    0xAA, 0xAA, 0xAA, 0xAA, 0xA9, 0xBA, 0xAA, 0xAA, 0xAA, 0xAA, 0xAA, 0x00, 0x00, 0x00, 0x00, 0x00,
];

//  Bottom half of the secp256k1 base field modulus
fn secp256k1_modulus_bottom() -> BigUint {
    BigUint::from_bytes_be(&secp256k1::constants::FIELD_SIZE[16..])
}

// Top half of the secp256k1 base field modulus
fn secp256k1_modulus_top() -> BigUint {
    let bytes = [&secp256k1::constants::FIELD_SIZE[0..16], &[0; 16]].concat();
    BigUint::from_bytes_be(&bytes)
}

// Value that performs a + - 1 low carry when added to [MAX]
static NULL_CARRY_LO: &[u8] = &[0x01, 0x00, 0x00, 0x03, 0xD2];

// Value that performs a + - 1 middle carry when added to [MAX]
static NULL_CARRY_MI: &[u8] = &[
    0x01, 0x00, 0x00, 0x00, 0x00, 0x00, 0x00, 0x00, 0x00, 0x00, 0x00, 0x01,
];

// Value that performs two + - 1 carries when added to [MAX]
static NULL_CARRY_BOTH: &[u8] = &[
    0x01, 0x00, 0x00, 0x00, 0x00, 0x00, 0x00, 0x01, 0x00, 0x00, 0x03, 0xD2,
];

fn create_test_constraint_system_ffadd(num: usize, modulus: BigUint) -> ProverIndex<Vesta> {
    let (mut next_row, mut gates) = CircuitGate::<PallasField>::create_foreign_field_add(0, num);

    // Temporary workaround for lookup-table/domain-size issue
    for _ in 0..(1 << 13) {
        gates.push(CircuitGate::zero(Wire::for_row(next_row)));
        next_row += 1;
    }

    let cs = ConstraintSystem::create(gates)
        .foreign_field_modulus(&Some(modulus))
        .build()
        .unwrap();
    let mut srs = SRS::<Vesta>::create(cs.domain.d1.size());
    srs.add_lagrange_basis(cs.domain.d1);
    let srs = Arc::new(srs);

    let (endo_q, _endo_r) = endos::<Pallas>();
    ProverIndex::<Vesta>::create(cs, endo_q, srs)
}

// returns the maximum value for a field of modulus size
fn field_max(modulus: BigUint) -> BigUint {
    modulus - 1u32
}

// helper to reduce lines of code in repetitive test structure
fn test_ffadd(
    foreign_modulus: BigUint,
    inputs: Vec<BigUint>,
    ops: &Vec<FFOps>,
) -> ([Vec<PallasField>; COLUMNS], ProverIndex<Vesta>) {
    let nops = ops.len();
    let index = create_test_constraint_system_ffadd(nops, foreign_modulus.clone());
    let witness = witness::create(&inputs, ops, foreign_modulus);

    let all_rows = witness[0].len();

    for row in 0..all_rows {
        assert_eq!(
            index.cs.gates[row].verify_witness::<Vesta>(
                row,
                &witness,
                &index.cs,
                &witness[0][0..index.cs.public]
            ),
            Ok(())
        );
    }

    // the row structure from the end will be: n ffadds, 1 final add, 1 final zero
    let add_row = all_rows - nops - 2;

    for row in add_row..all_rows {
        assert_eq!(
            index.cs.gates[row].verify::<Vesta>(row, &witness, &index, &[]),
            Ok(())
        );
    }

    (witness, index)
}

// checks that the result cells of the witness are computed as expected
fn check_result(witness: [Vec<PallasField>; COLUMNS], result: Vec<ForeignElement<PallasField, 3>>) {
    let add_row = witness[0].len() - 1 - result.len();
    for (idx, res) in result.iter().enumerate() {
        assert_eq!(witness[0][add_row + idx], res[LO]);
        assert_eq!(witness[1][add_row + idx], res[MI]);
        assert_eq!(witness[2][add_row + idx], res[HI]);
    }
}

// checks the result of the overflow bit
fn check_ovf(witness: [Vec<PallasField>; COLUMNS], ovf: PallasField) {
    let ovf_row = witness[0].len() - 3;
    assert_eq!(witness[7][ovf_row], ovf);
}

// checks the result of the carry bits
fn check_carry(witness: [Vec<PallasField>; COLUMNS], lo: PallasField, mi: PallasField) {
    let carry_row = witness[0].len() - 3;
    assert_eq!(witness[8][carry_row], lo);
    assert_eq!(witness[9][carry_row], mi);
}

// computes the result of an addition
fn compute_sum(modulus: BigUint, left: &[u8], right: &[u8]) -> BigUint {
    let left_big = BigUint::from_bytes_be(left);
    let right_big = BigUint::from_bytes_be(right);
    (left_big + right_big) % modulus
}

// computes the result of a subtraction
fn compute_dif(modulus: BigUint, left: &[u8], right: &[u8]) -> BigUint {
    let left_big = BigUint::from_bytes_be(left);
    let right_big = BigUint::from_bytes_be(right);
    if left_big < right_big {
        left_big + modulus - right_big
    } else {
        left_big - right_big
    }
}

// obtains a random input of 32 bytes that fits in the foreign modulus
fn random_input(modulus: BigUint, big: bool) -> Vec<u8> {
    let mut random_str = vec![];
    let mut random_big = BigUint::from_u128(2u128.pow(88)).unwrap().pow(3);
    while random_big > modulus {
        random_str = if big {
            rand::thread_rng().gen::<[u8; 32]>().to_vec()
        } else {
            rand::thread_rng().gen::<[u8; 20]>().to_vec()
        };
        random_big = BigUint::from_bytes_be(&random_str);
    }
    random_str
}

// obtains a random operation
fn random_operation(rng: &mut StdRng) -> FFOps {
    let op: u32 = rng.gen_range(0..2);
    match op {
        0 => FFOps::Add,
        1 => FFOps::Sub,
        _ => panic!("Invalid operation"),
    }
}

fn prove_and_verify(operation_count: usize) {
    let rng = &mut StdRng::from_seed([
        0, 131, 43, 175, 229, 252, 206, 26, 67, 193, 86, 160, 1, 90, 131, 86, 168, 4, 95, 50, 48,
        9, 192, 13, 250, 215, 172, 130, 24, 164, 162, 221,
    ]);

    // Create circuit
    let (mut next_row, mut gates) =
        CircuitGate::<PallasField>::create_foreign_field_add(0, operation_count);
    // Temporary workaround for lookup-table/domain-size issue
    for _ in 0..(1 << 13) {
        gates.push(CircuitGate::zero(Wire::for_row(next_row)));
        next_row += 1;
    }

    // Create foreign modulus
    let foreign_modulus = secp256k1_modulus();

    // Create inputs and operations
    let inputs = (0..operation_count + 1)
        .into_iter()
        .map(|_| BigUint::from_bytes_be(&random_input(foreign_modulus.clone(), true)))
        .collect::<Vec<BigUint>>();
    let operations = (0..operation_count)
        .into_iter()
        .map(|_| random_operation(rng))
        .collect::<Vec<_>>();

    // Create witness
    let witness = witness::create(&inputs, &operations, foreign_modulus.clone());

    TestFramework::<Vesta>::default()
        .gates(gates)
        .witness(witness)
        .foreign_modulus(Some(foreign_modulus))
        .setup()
        .prove_and_verify::<BaseSponge, ScalarSponge>();
}

#[test]
// Add zero to zero. This checks that small amounts also get packed into limbs
fn test_zero_add() {
    test_ffadd(
        secp256k1_modulus(),
        vec![BigUint::zero(), BigUint::zero()],
        &vec![FFOps::Add],
    );
}

#[test]
// Adding terms that are zero modulo the foreign field
fn test_zero_sum_foreign() {
    let (witness, _index) = test_ffadd(
        secp256k1_modulus(),
        vec![secp256k1_modulus_bottom(), secp256k1_modulus_top()],
        &vec![FFOps::Add],
    );
    check_result(witness, vec![ForeignElement::zero()]);
}

#[test]
// Adding terms that are zero modulo the native field
fn test_zero_sum_native() {
    let native_modulus = PallasField::modulus_biguint();
    let one = BigUint::new(vec![1u32]);
    let mod_minus_one = native_modulus.clone() - one;
    let (witness, _index) = test_ffadd(
        secp256k1_modulus(),
        vec![One::one(), mod_minus_one],
        &vec![FFOps::Add],
    );

    // Check result is the native modulus
    let native_limbs = ForeignElement::<PallasField, 3>::from_biguint(native_modulus);
    check_result(witness, vec![native_limbs]);
}

#[test]
fn test_one_plus_one() {
    let (witness, _index) = test_ffadd(
        secp256k1_modulus(),
        vec![One::one(), One::one()],
        &vec![FFOps::Add],
    );
    // check result is 2
    let two = ForeignElement::from_be(&[2]);
    check_result(witness, vec![two]);
}

#[test]
// Adds two terms that are the maximum value in the foreign field
fn test_max_number() {
    let (witness, _index) = test_ffadd(
        secp256k1_modulus(),
        vec![secp256k1_max(), secp256k1_max()],
        &vec![FFOps::Add],
    );

    // compute result in the foreign field after taking care of the exceeding bits
    let sum = secp256k1_max() + secp256k1_max();
    let sum_mod = sum - secp256k1_modulus();
    let sum_mod_limbs = ForeignElement::<PallasField, 3>::from_biguint(sum_mod);
    check_ovf(witness.clone(), PallasField::one());
    check_result(witness, vec![sum_mod_limbs]);
}

#[test]
// test 0 - 1 where (-1) is in the foreign field
// this is tested first as 0 + neg(1)
// and then as 0 - 1
// and it is checked that in both cases the result is the same
fn test_zero_minus_one() {
    // FIRST AS NEG
<<<<<<< HEAD
    let foreign_modulus = BigUint::from_bytes_be(SECP256K1_MOD);
    let right_be_neg = ForeignElement::<PallasField, 3>::from_be(ONE)
        .neg(&foreign_modulus)
        .to_biguint()
        .to_bytes_be();
    let right_for_neg: ForeignElement<PallasField, 3> = ForeignElement::from_be(&right_be_neg);
    let (witness_neg, _cs) = test_ffadd(
        SECP256K1_MOD,
        vec![ZERO.to_vec(), right_be_neg],
=======
    let right_be_neg = ForeignElement::<PallasField, 3>::from_biguint(One::one())
        .neg(&secp256k1_modulus())
        .to_biguint();
    let right_for_neg: ForeignElement<PallasField, 3> =
        ForeignElement::from_biguint(right_be_neg.clone());
    let (witness_neg, _index) = test_ffadd(
        secp256k1_modulus(),
        vec![BigUint::zero(), right_be_neg],
>>>>>>> c2abf3eb
        &vec![FFOps::Add],
    );
    check_result(witness_neg, vec![right_for_neg.clone()]);

    // NEXT AS SUB
    let (witness_sub, _index) = test_ffadd(
        secp256k1_modulus(),
        vec![BigUint::zero(), One::one()],
        &vec![FFOps::Sub],
    );
    check_result(witness_sub, vec![right_for_neg]);
}

#[test]
// test 1 - 1 + 1 where (-1) is in the foreign field
// the first check is done with sub(1, 1) and then with add(neg(neg(1)))
fn test_one_minus_one_plus_one() {
<<<<<<< HEAD
    let foreign_modulus = BigUint::from_bytes_be(SECP256K1_MOD);
    let neg_neg_one = ForeignElement::<PallasField, 3>::from_be(ONE)
        .neg(&foreign_modulus)
        .neg(&foreign_modulus)
        .to_biguint()
        .to_bytes_be();
    let (witness, _cs) = test_ffadd(
        SECP256K1_MOD,
        vec![ONE.to_vec(), ONE.to_vec(), neg_neg_one],
=======
    let neg_neg_one = ForeignElement::<PallasField, 3>::from_biguint(One::one())
        .neg(&secp256k1_modulus())
        .neg(&secp256k1_modulus())
        .to_biguint();
    let (witness, _index) = test_ffadd(
        secp256k1_modulus(),
        vec![One::one(), One::one(), neg_neg_one],
>>>>>>> c2abf3eb
        &vec![FFOps::Sub, FFOps::Add],
    );
    // intermediate 1 - 1 should be zero
    // final 0 + 1 should be 1
    check_result(
        witness,
        vec![
            ForeignElement::zero(),
            ForeignElement::from_biguint(One::one()),
        ],
    );
}

#[test]
// test -1-1 where (-1) is in the foreign field
// first tested as neg(1) + neg(1)
// then tested as 0 - 1 - 1 )
// TODO tested as 0 - ( 1 + 1) -> put sign in front of left instead
fn test_minus_minus() {
<<<<<<< HEAD
    let foreign_modulus = BigUint::from_bytes_be(SECP256K1_MOD);
    let neg_one_for = ForeignElement::<PallasField, 3>::from_be(ONE).neg(&foreign_modulus);
    let neg_one = neg_one_for.to_biguint().to_bytes_be();
=======
    let foreign_modulus = secp256k1_modulus();
    let neg_one_for =
        ForeignElement::<PallasField, 3>::from_biguint(One::one()).neg(&foreign_modulus);
    let neg_one = neg_one_for.to_biguint();
>>>>>>> c2abf3eb
    let neg_two = ForeignElement::<PallasField, 3>::from_biguint(BigUint::from_u32(2).unwrap())
        .neg(&secp256k1_modulus());
    let (witness_neg, _index) = test_ffadd(
        secp256k1_modulus(),
        vec![neg_one.clone(), neg_one],
        &vec![FFOps::Add],
    );
    check_result(witness_neg, vec![neg_two.clone()]);

    let (witness_sub, _index) = test_ffadd(
        secp256k1_modulus(),
        vec![BigUint::zero(), One::one(), One::one()],
        &vec![FFOps::Sub, FFOps::Sub],
    );
    check_result(witness_sub, vec![neg_one_for, neg_two]);
}

#[test]
// test when the low carry is minus one
fn test_neg_carry_lo() {
    let (witness, _index) = test_ffadd(
        secp256k1_modulus(),
        vec![
            BigUint::from_bytes_be(OVF_NEG_LO),
            BigUint::from_bytes_be(OVF_NEG_LO),
        ],
        &vec![FFOps::Add],
    );
    check_carry(witness, -PallasField::one(), PallasField::zero());
}

#[test]
// test when the middle carry is minus one
fn test_neg_carry_mi() {
    let (witness, _index) = test_ffadd(
        secp256k1_modulus(),
        vec![
            BigUint::from_bytes_be(OVF_NEG_MI),
            BigUint::from_bytes_be(OVF_NEG_MI),
        ],
        &vec![FFOps::Add],
    );
    check_carry(witness, PallasField::zero(), -PallasField::one());
}

#[test]
// test when there is negative low carry and 0 middle limb (carry bit propagates)
fn test_propagate_carry() {
    let (witness, _index) = test_ffadd(
        secp256k1_modulus(),
        vec![
            BigUint::from_bytes_be(OVF_ZERO_MI_NEG_LO),
            BigUint::from_bytes_be(OVF_ZERO_MI_NEG_LO),
        ],
        &vec![FFOps::Add],
    );
    check_carry(witness, -PallasField::one(), -PallasField::one());
}

#[test]
// test when the both carries are minus one
fn test_neg_carries() {
    let (witness, _index) = test_ffadd(
        secp256k1_modulus(),
        vec![
            BigUint::from_bytes_be(OVF_NEG_BOTH),
            BigUint::from_bytes_be(OVF_ZERO_MI_NEG_LO),
        ],
        &vec![FFOps::Add],
    );
    check_carry(witness, -PallasField::one(), -PallasField::one());
}

#[test]
// test the upperbound of the result
fn test_upperbound() {
    test_ffadd(
        secp256k1_modulus(),
        vec![
            BigUint::from_bytes_be(OVF_LESS_HI_LEFT),
            BigUint::from_bytes_be(OVF_LESS_HI_RIGHT),
        ],
        &vec![FFOps::Add],
    );
}

#[test]
// test a carry that nullifies in the low limb
fn test_null_lo_carry() {
    let (witness, _index) = test_ffadd(
        secp256k1_modulus(),
        vec![secp256k1_max(), BigUint::from_bytes_be(NULL_CARRY_LO)],
        &vec![FFOps::Add],
    );
    check_carry(witness, PallasField::zero(), PallasField::zero());
}

#[test]
// test a carry that nullifies in the mid limb
fn test_null_mi_carry() {
    let (witness, _index) = test_ffadd(
        secp256k1_modulus(),
        vec![secp256k1_max(), BigUint::from_bytes_be(NULL_CARRY_MI)],
        &vec![FFOps::Add],
    );
    check_carry(witness, PallasField::zero(), PallasField::zero());
}

#[test]
// test a carry that nullifies in the mid limb
fn test_null_both_carry() {
    let (witness, _index) = test_ffadd(
        secp256k1_modulus(),
        vec![secp256k1_max(), BigUint::from_bytes_be(NULL_CARRY_BOTH)],
        &vec![FFOps::Add],
    );
    check_carry(witness, PallasField::zero(), PallasField::zero());
}

#[test]
// test sums without carry bits in any limb
fn test_no_carry_limbs() {
    let (witness, _index) = test_ffadd(
        secp256k1_modulus(),
        vec![BigUint::from_bytes_be(TIC), BigUint::from_bytes_be(TOC)],
        &vec![FFOps::Add],
    );
    check_carry(witness.clone(), PallasField::zero(), PallasField::zero());
    // check middle limb is all ones
    let all_one_limb = PallasField::from(2u128.pow(88) - 1);
    assert_eq!(witness[1][17], all_one_limb);
}

#[test]
// test sum with carry only in low part
fn test_pos_carry_limb_lo() {
    let (witness, _index) = test_ffadd(
        secp256k1_modulus(),
        vec![BigUint::from_bytes_be(TIC), BigUint::from_bytes_be(TOC_LO)],
        &vec![FFOps::Add],
    );
    check_carry(witness, PallasField::one(), PallasField::zero());
}

#[test]
fn test_pos_carry_limb_mid() {
    let (witness, _index) = test_ffadd(
        secp256k1_modulus(),
        vec![BigUint::from_bytes_be(TIC), BigUint::from_bytes_be(TOC_MI)],
        &vec![FFOps::Add],
    );
    check_carry(witness, PallasField::zero(), PallasField::one());
}

#[test]
fn test_pos_carry_limb_lo_mid() {
    let (witness, _index) = test_ffadd(
        secp256k1_modulus(),
        vec![BigUint::from_bytes_be(TIC), BigUint::from_bytes_be(TOC_TWO)],
        &vec![FFOps::Add],
    );
    check_carry(witness, PallasField::one(), PallasField::one());
}

#[test]
// Check it fails if given a wrong result (sum)
fn test_wrong_sum() {
    let (mut witness, index) = test_ffadd(
        secp256k1_modulus(),
        vec![BigUint::from_bytes_be(TIC), BigUint::from_bytes_be(TOC)],
        &vec![FFOps::Add],
    );
    // wrong result
    let all_ones_limb = PallasField::from(2u128.pow(88) - 1);
    witness[0][8] = all_ones_limb;
    witness[0][17] = all_ones_limb;

    assert_eq!(
        index.cs.gates[16].verify_foreign_field_add(0, &witness, &index),
        Err(CircuitGateError::InvalidConstraint(
            GateType::ForeignFieldAdd
        )),
    );
}

#[test]
// Check it fails if given a wrong result (difference)
fn test_wrong_dif() {
    let (mut witness, index) = test_ffadd(
        secp256k1_modulus(),
        vec![BigUint::from_bytes_be(TIC), BigUint::from_bytes_be(TOC)],
        &vec![FFOps::Sub],
    );
    // wrong result
    witness[0][8] = PallasField::zero();
    witness[0][17] = PallasField::zero();

    assert_eq!(
        index.cs.gates[16].verify_foreign_field_add(0, &witness, &index),
        Err(CircuitGateError::InvalidConstraint(
            GateType::ForeignFieldAdd
        )),
    );
}

#[test]
// Test subtraction of the foreign field
fn test_zero_sub_fmod() {
    let (witness, _index) = test_ffadd(
        secp256k1_modulus(),
        vec![BigUint::zero(), secp256k1_modulus()],
        &vec![FFOps::Sub],
    );
    // -f should be 0 mod f
    check_result(witness, vec![ForeignElement::zero()]);
}

#[test]
// Test subtraction of the foreign field maximum value
fn test_zero_sub_fmax() {
    let (witness, _index) = test_ffadd(
        secp256k1_modulus(),
        vec![BigUint::zero(), secp256k1_max()],
        &vec![FFOps::Sub],
    );
    let foreign_modulus = secp256k1_modulus();
    let negated =
        ForeignElement::<PallasField, 3>::from_biguint(secp256k1_max()).neg(&foreign_modulus);
    check_result(witness, vec![negated]);
}

// The order of the Pallas curve is 0x40000000000000000000000000000000224698fc0994a8dd8c46eb2100000001.
// The order of the Vesta curve is  0x40000000000000000000000000000000224698fc094cf91b992d30ed00000001.

#[test]
// Test with Pasta curves where foreign field is smaller than the native field
fn test_pasta_add_max_vesta() {
    let vesta_modulus = VestaField::modulus_biguint();
    let right_input = field_max(vesta_modulus.clone());
    let (witness, _index) = test_ffadd(
        vesta_modulus.clone(),
        vec![BigUint::zero(), right_input.clone()],
        &vec![FFOps::Add],
    );
    let right = right_input % vesta_modulus;
    let right_foreign = ForeignElement::<PallasField, 3>::from_biguint(right);
    check_result(witness, vec![right_foreign]);
}

#[test]
// Test with Pasta curves where foreign field is smaller than the native field
fn test_pasta_sub_max_vesta() {
    let vesta_modulus = VestaField::modulus_biguint();
    let right_input = field_max(vesta_modulus.clone());
    let (witness, _index) = test_ffadd(
        vesta_modulus.clone(),
        vec![BigUint::zero(), right_input.clone()],
        &vec![FFOps::Sub],
    );
    let neg_max_vesta =
        ForeignElement::<PallasField, 3>::from_biguint(right_input).neg(&vesta_modulus);
    check_result(witness, vec![neg_max_vesta]);
}

#[test]
// Test with Pasta curves where foreign field is smaller than the native field
fn test_pasta_add_max_pallas() {
    let vesta_modulus = VestaField::modulus_biguint();
    let right_input = field_max(PallasField::modulus_biguint());
    let (witness, _index) = test_ffadd(
        vesta_modulus.clone(),
        vec![BigUint::zero(), right_input.clone()],
        &vec![FFOps::Add],
    );
    let right = right_input % vesta_modulus;
    let foreign_right = ForeignElement::<PallasField, 3>::from_biguint(right);
    check_result(witness, vec![foreign_right]);
}

#[test]
// Test with Pasta curves where foreign field is smaller than the native field
fn test_pasta_sub_max_pallas() {
    let vesta_modulus = VestaField::modulus_biguint();
    let right_input = field_max(PallasField::modulus_biguint());
    let (witness, _index) = test_ffadd(
        vesta_modulus.clone(),
        vec![BigUint::zero(), right_input.clone()],
        &vec![FFOps::Sub],
    );
    let neg_max_pallas =
        ForeignElement::<PallasField, 3>::from_biguint(right_input).neg(&vesta_modulus);
    check_result(witness, vec![neg_max_pallas]);
}

#[test]
// Test with a random addition
fn test_random_add() {
    let foreign_mod = secp256k1_modulus();
    let left_input = random_input(foreign_mod.clone(), true);
    let right_input = random_input(foreign_mod.clone(), true);
    let left_big = BigUint::from_bytes_be(&left_input);
    let right_big = BigUint::from_bytes_be(&right_input);
    let (witness, _index) = test_ffadd(
        secp256k1_modulus(),
        vec![left_big.clone(), right_big.clone()],
        &vec![FFOps::Add],
    );
    let result =
        ForeignElement::<PallasField, 3>::from_biguint((left_big + right_big) % foreign_mod);
    check_result(witness, vec![result]);
}

#[test]
// Test with a random subtraction
fn test_random_sub() {
    let foreign_mod = secp256k1_modulus();
    let left_input = random_input(foreign_mod.clone(), true);
    let right_input = random_input(foreign_mod.clone(), true);
    let left_big = BigUint::from_bytes_be(&left_input);
    let right_big = BigUint::from_bytes_be(&right_input);
    let (witness, _index) = test_ffadd(
        secp256k1_modulus(),
        vec![left_big.clone(), right_big.clone()],
        &vec![FFOps::Sub],
    );
    let result = if left_big < right_big {
        ForeignElement::<PallasField, 3>::from_biguint(left_big + foreign_mod - right_big)
    } else {
        ForeignElement::<PallasField, 3>::from_biguint(left_big - right_big)
    };
    check_result(witness, vec![result]);
}

#[test]
// Random test with foreign field being the native field add
fn test_foreign_is_native_add() {
    let pallas = PallasField::modulus_biguint();
    let left_input = random_input(pallas.clone(), true);
    let right_input = random_input(pallas.clone(), true);
    let (witness, _index) = test_ffadd(
        pallas.clone(),
        vec![
            BigUint::from_bytes_be(&left_input),
            BigUint::from_bytes_be(&right_input),
        ],
        &vec![FFOps::Add],
    );
    // check result was computed correctly
    let sum_big = compute_sum(pallas, &left_input, &right_input);
    let result = ForeignElement::<PallasField, 3>::from_biguint(sum_big.clone());
    check_result(witness, vec![result.clone()]);
    // check result is in the native field
    let two_to_limb = PallasField::from(TWO_TO_LIMB);
    let left = ForeignElement::<PallasField, 3>::from_be(&left_input);
    let right = ForeignElement::<PallasField, 3>::from_be(&right_input);
    let left = (left[HI] * two_to_limb + left[MI]) * two_to_limb + left[LO];
    let right = (right[HI] * two_to_limb + right[MI]) * two_to_limb + right[LO];
    let sum = left + right;
    let result = (result[HI] * two_to_limb + result[MI]) * two_to_limb + result[LO];
    let sum_from = PallasField::from(sum_big);
    assert_eq!(result, sum);
    assert_eq!(result, sum_from);
}

#[test]
// Random test with foreign field being the native field add
fn test_foreign_is_native_sub() {
    let pallas = PallasField::modulus_biguint();
    let left_input = random_input(pallas.clone(), true);
    let right_input = random_input(pallas.clone(), true);
    let (witness, _index) = test_ffadd(
        pallas.clone(),
        vec![
            BigUint::from_bytes_be(&left_input),
            BigUint::from_bytes_be(&right_input),
        ],
        &vec![FFOps::Sub],
    );
    // check result was computed correctly
    let dif_big = compute_dif(pallas, &left_input, &right_input);
    let result = ForeignElement::<PallasField, 3>::from_biguint(dif_big.clone());
    check_result(witness, vec![result.clone()]);
    // check result is in the native field
    let two_to_limb = PallasField::from(TWO_TO_LIMB);
    let left = ForeignElement::<PallasField, 3>::from_be(&left_input);
    let right = ForeignElement::<PallasField, 3>::from_be(&right_input);
    let left = (left[HI] * two_to_limb + left[MI]) * two_to_limb + left[LO];
    let right = (right[HI] * two_to_limb + right[MI]) * two_to_limb + right[LO];
    let dif = left - right;
    let result = (result[HI] * two_to_limb + result[MI]) * two_to_limb + result[LO];
    let dif_from = PallasField::from(dif_big);
    assert_eq!(result, dif);
    assert_eq!(result, dif_from);
}

#[test]
// Test with a random addition
fn test_random_small_add() {
    // 2^200 - 75 is prime with 200 bits (3 limbs but smaller than Pallas)
    let prime = BigUint::from_u128(2u128.pow(100)).unwrap().pow(2) - BigUint::from_u32(75).unwrap();
    let foreign_mod = prime.clone();
    let left_input = random_input(foreign_mod.clone(), false);
    let right_input = random_input(foreign_mod.clone(), false);
    let (witness, _index) = test_ffadd(
        prime,
        vec![
            BigUint::from_bytes_be(&left_input),
            BigUint::from_bytes_be(&right_input),
        ],
        &vec![FFOps::Add],
    );
    let result = compute_sum(foreign_mod, &left_input, &right_input);
    check_result(
        witness,
        vec![ForeignElement::<PallasField, 3>::from_biguint(result)],
    );
}

#[test]
// Test with a random subtraction
fn test_random_small_sub() {
    // 2^200 - 75 is prime with 200 bits (3 limbs but smaller than Pallas)
    let prime = BigUint::from_u128(2u128.pow(100)).unwrap().pow(2) - BigUint::from_u32(75).unwrap();
    let foreign_mod = prime.clone();
    let left_input = random_input(foreign_mod.clone(), false);
    let right_input = random_input(foreign_mod.clone(), false);
    let (witness, _index) = test_ffadd(
        prime,
        vec![
            BigUint::from_bytes_be(&left_input),
            BigUint::from_bytes_be(&right_input),
        ],
        &vec![FFOps::Sub],
    );
    let result = compute_dif(foreign_mod, &left_input, &right_input);
    check_result(
        witness,
        vec![ForeignElement::<PallasField, 3>::from_biguint(result)],
    );
}

#[test]
// Test with bad left input
fn test_random_bad_input() {
    let foreign_mod = secp256k1_modulus();
    let left_input = random_input(foreign_mod.clone(), false);
    let right_input = random_input(foreign_mod, false);
    let (mut witness, index) = test_ffadd(
        secp256k1_modulus(),
        vec![
            BigUint::from_bytes_be(&left_input),
            BigUint::from_bytes_be(&right_input),
        ],
        &vec![FFOps::Sub],
    );
    // First modify left input only to cause an invalid copy constraint
    witness[0][16] += PallasField::one();
    assert_eq!(
        index.cs.gates[16].verify_foreign_field_add(0, &witness, &index),
        Err(CircuitGateError::InvalidCopyConstraint(
            GateType::ForeignFieldAdd
        )),
    );
    // then modify the value in the range check to cause an invalid FFAdd constraint
    witness[0][0] += PallasField::one();
    assert_eq!(
        index.cs.gates[16].verify_foreign_field_add(0, &witness, &index),
        Err(CircuitGateError::InvalidConstraint(
            GateType::ForeignFieldAdd
        )),
    );
}

#[test]
// Test with bad parameters
fn test_random_bad_parameters() {
    let foreign_mod = secp256k1_modulus();
    let left_input = random_input(foreign_mod.clone(), false);
    let right_input = random_input(foreign_mod, false);
    let (mut witness, index) = test_ffadd(
        secp256k1_modulus(),
        vec![
            BigUint::from_bytes_be(&left_input),
            BigUint::from_bytes_be(&right_input),
        ],
        &vec![FFOps::Add],
    );
    // Modify low carry
    witness[8][16] += PallasField::one();
    assert_eq!(
        index.cs.gates[16].verify_foreign_field_add(0, &witness, &index),
        Err(CircuitGateError::InvalidConstraint(
            GateType::ForeignFieldAdd
        )),
    );
    witness[8][16] -= PallasField::one();
    // Modify high carry
    witness[9][16] -= PallasField::one();
    assert_eq!(
        index.cs.gates[16].verify_foreign_field_add(0, &witness, &index),
        Err(CircuitGateError::InvalidConstraint(
            GateType::ForeignFieldAdd
        )),
    );
    witness[9][16] += PallasField::one();
    // Modify overflow
    witness[7][16] += PallasField::one();
    assert_eq!(
        index.cs.gates[16].verify_foreign_field_add(0, &witness, &index),
        Err(CircuitGateError::InvalidConstraint(
            GateType::ForeignFieldAdd
        )),
    );
    witness[7][16] -= PallasField::one();
    // Modify sign
    witness[6][16] = PallasField::zero() - witness[6][16];
    assert_eq!(
        index.cs.gates[16].verify_foreign_field_add(0, &witness, &index),
        Err(CircuitGateError::InvalidConstraint(
            GateType::ForeignFieldAdd
        )),
    );
    witness[6][16] = PallasField::zero() - witness[6][16];
    // Check back to normal
    assert_eq!(
        index.cs.gates[16].verify_foreign_field_add(0, &witness, &index),
        Ok(()),
    );
}

#[test]
// Test with chain of random operations
fn test_random_chain() {
    let rng = &mut StdRng::from_seed([
        0, 131, 43, 175, 229, 252, 206, 26, 67, 193, 86, 160, 1, 90, 131, 86, 168, 4, 95, 50, 48,
        9, 192, 13, 250, 215, 172, 130, 24, 164, 162, 221,
    ]);

    let nops = 20;
    let foreign_mod = secp256k1_modulus();
    let inputs = (0..nops + 1)
        .into_iter()
        .map(|_| random_input(foreign_mod.clone(), true))
        .collect::<Vec<_>>();
    let big_inputs = inputs
        .clone()
        .into_iter()
        .map(|v| BigUint::from_bytes_be(&v))
        .collect::<Vec<_>>();
    let operations = (0..nops)
        .into_iter()
        .map(|_| random_operation(rng))
        .collect::<Vec<_>>();
    let (witness, _index) = test_ffadd(secp256k1_modulus(), big_inputs, &operations);
    let mut left = vec![inputs[0].clone()];
    let results: Vec<ForeignElement<PallasField, 3>> = operations
        .iter()
        .enumerate()
        .map(|(i, op)| {
            let result = match op {
                FFOps::Add => compute_sum(foreign_mod.clone(), &left[i], &inputs[i + 1]),
                FFOps::Sub => compute_dif(foreign_mod.clone(), &left[i], &inputs[i + 1]),
                _ => panic!("Invalid operation"),
            };
            left.push(result.to_bytes_be());
            ForeignElement::<PallasField, 3>::from_biguint(result)
        })
        .collect();
    check_result(witness, results);
}

// Prove and verify a randomly generated operation
#[test]
fn prove_and_verify_1() {
    prove_and_verify(1);
}

// Prove and verify a chain of 6 randomly generated operations
#[test]
fn prove_and_verify_6() {
    prove_and_verify(6);
}

/*
#[test]
// Test with bad parameters in bound check
// TODO: when the generic is created so it can be linked to a public value
fn test_bad_bound() {
    let foreign_mod = secp256k1_modulus();
    let left_input = random_input(foreign_mod.clone(), false);
    let right_input = random_input(foreign_mod.clone(), false);
    let (mut witness, cs) = test_ffadd(
        secp256k1_modulus(),
        vec![&left_input.clone(), &right_input.clone()],
        &vec![FFOps::Add],
    );
    // Modify sign of bound
    // It should be constrained that sign needs to be 1
    witness[6][17] = -PallasField::one();
    assert_eq!(
        cs.gates[17].verify_foreign_field_add::<Vesta>(0, &witness, &cs),
        Err(CircuitGateError::InvalidCopyConstraint(
            GateType::ForeignFieldAdd
        )),
    );
    witness[6][17] = PallasField::one();
    // Modify overflow
        witness[7][17] = -PallasField::one();
    assert_eq!(
        cs.gates[17].verify_foreign_field_add::<Vesta>(0, &witness, &cs),
        Err(CircuitGateError::InvalidCopyConstraint(
            GateType::ForeignFieldAdd
        )),
    );
    witness[7][17] = PallasField::one();
}*/<|MERGE_RESOLUTION|>--- conflicted
+++ resolved
@@ -372,17 +372,6 @@
 // and it is checked that in both cases the result is the same
 fn test_zero_minus_one() {
     // FIRST AS NEG
-<<<<<<< HEAD
-    let foreign_modulus = BigUint::from_bytes_be(SECP256K1_MOD);
-    let right_be_neg = ForeignElement::<PallasField, 3>::from_be(ONE)
-        .neg(&foreign_modulus)
-        .to_biguint()
-        .to_bytes_be();
-    let right_for_neg: ForeignElement<PallasField, 3> = ForeignElement::from_be(&right_be_neg);
-    let (witness_neg, _cs) = test_ffadd(
-        SECP256K1_MOD,
-        vec![ZERO.to_vec(), right_be_neg],
-=======
     let right_be_neg = ForeignElement::<PallasField, 3>::from_biguint(One::one())
         .neg(&secp256k1_modulus())
         .to_biguint();
@@ -391,7 +380,6 @@
     let (witness_neg, _index) = test_ffadd(
         secp256k1_modulus(),
         vec![BigUint::zero(), right_be_neg],
->>>>>>> c2abf3eb
         &vec![FFOps::Add],
     );
     check_result(witness_neg, vec![right_for_neg.clone()]);
@@ -409,17 +397,6 @@
 // test 1 - 1 + 1 where (-1) is in the foreign field
 // the first check is done with sub(1, 1) and then with add(neg(neg(1)))
 fn test_one_minus_one_plus_one() {
-<<<<<<< HEAD
-    let foreign_modulus = BigUint::from_bytes_be(SECP256K1_MOD);
-    let neg_neg_one = ForeignElement::<PallasField, 3>::from_be(ONE)
-        .neg(&foreign_modulus)
-        .neg(&foreign_modulus)
-        .to_biguint()
-        .to_bytes_be();
-    let (witness, _cs) = test_ffadd(
-        SECP256K1_MOD,
-        vec![ONE.to_vec(), ONE.to_vec(), neg_neg_one],
-=======
     let neg_neg_one = ForeignElement::<PallasField, 3>::from_biguint(One::one())
         .neg(&secp256k1_modulus())
         .neg(&secp256k1_modulus())
@@ -427,7 +404,6 @@
     let (witness, _index) = test_ffadd(
         secp256k1_modulus(),
         vec![One::one(), One::one(), neg_neg_one],
->>>>>>> c2abf3eb
         &vec![FFOps::Sub, FFOps::Add],
     );
     // intermediate 1 - 1 should be zero
@@ -447,16 +423,10 @@
 // then tested as 0 - 1 - 1 )
 // TODO tested as 0 - ( 1 + 1) -> put sign in front of left instead
 fn test_minus_minus() {
-<<<<<<< HEAD
-    let foreign_modulus = BigUint::from_bytes_be(SECP256K1_MOD);
-    let neg_one_for = ForeignElement::<PallasField, 3>::from_be(ONE).neg(&foreign_modulus);
-    let neg_one = neg_one_for.to_biguint().to_bytes_be();
-=======
     let foreign_modulus = secp256k1_modulus();
     let neg_one_for =
         ForeignElement::<PallasField, 3>::from_biguint(One::one()).neg(&foreign_modulus);
     let neg_one = neg_one_for.to_biguint();
->>>>>>> c2abf3eb
     let neg_two = ForeignElement::<PallasField, 3>::from_biguint(BigUint::from_u32(2).unwrap())
         .neg(&secp256k1_modulus());
     let (witness_neg, _index) = test_ffadd(
