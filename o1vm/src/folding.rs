--- conflicted
+++ resolved
@@ -113,11 +113,7 @@
 > {
     /// Structure of the folded circuit (using [DecomposedTrace] for now, as
     /// it contains the domain size)
-<<<<<<< HEAD
     pub structure: Structure,
-=======
-    pub structure: DecomposedTrace<N, N_REL, N_DSEL, C>,
->>>>>>> b8885275
     /// Commitments to the witness columns, for both sides
     pub instances: [FoldingInstance<N, C::Curve>; 2],
     /// Corresponds to the omega evaluations, for both sides
@@ -127,7 +123,6 @@
     pub next_witnesses: [FoldingWitness<N, ScalarField<C>>; 2],
 }
 
-<<<<<<< HEAD
 impl<
         const N: usize,
         const N_REL: usize,
@@ -136,9 +131,6 @@
         // FIXME: Clone should not be used. Only a reference should be stored
         Structure: ProvableTrace + Clone,
     >
-=======
-impl<const N: usize, const N_REL: usize, const N_DSEL: usize, C: FoldingConfig>
->>>>>>> b8885275
     FoldingEnv<
         ScalarField<C>,
         FoldingInstance<N, C::Curve>,
@@ -146,11 +138,7 @@
         C::Column,
         Challenge,
         C::Selector,
-<<<<<<< HEAD
     > for DecomposedFoldingEnvironment<N, N_REL, N_SEL, C, Structure>
-=======
-    > for DecomposableFoldingEnvironment<N, N_REL, N_DSEL, C>
->>>>>>> b8885275
 where
     // Used by col and selector
     FoldingWitness<N, ScalarField<C>>: Index<
@@ -162,11 +150,7 @@
         Output = Evaluations<ScalarField<C>, Radix2EvaluationDomain<ScalarField<C>>>,
     >,
 {
-<<<<<<< HEAD
     type Structure = Structure;
-=======
-    type Structure = DecomposedTrace<N, N_REL, N_DSEL, C>;
->>>>>>> b8885275
 
     fn new(
         structure: &Self::Structure,
@@ -225,7 +209,6 @@
     }
 }
 
-<<<<<<< HEAD
 pub struct FoldingEnvironment<const N: usize, C: FoldingConfig, Structure: ProvableTrace> {
     /// Structure of the folded circuit
     pub structure: Structure,
@@ -314,17 +297,20 @@
 
     fn selector(&self, _s: &(), _side: Side) -> &Vec<ScalarField<C>> {
         unimplemented!("Selector not implemented for FoldingEnvironment. No selectors are supposed to be used when there is only one instruction.")
-=======
+    }
+}
+
 #[cfg(test)]
 mod tests {
     use crate::{
-        folding::{DecomposableFoldingEnvironment, FoldingInstance, FoldingWitness, *},
+        folding::{FoldingInstance, FoldingWitness, *},
+        trace::Trace,
         Curve, Fp,
     };
     use ark_poly::{Evaluations, Radix2EvaluationDomain};
     use folding::{
-        expressions::{FoldingColumnTrait, FoldingCompatibleExprInner},
-        FoldingCompatibleExpr, FoldingConfig,
+        expressions::{FoldingColumnTrait, FoldingCompatibleExpr, FoldingCompatibleExprInner},
+        FoldingConfig,
     };
     use kimchi::{
         circuits::expr::{
@@ -347,10 +333,16 @@
     #[derive(Clone, Debug, PartialEq, Eq, Hash)]
     struct TestConfig;
 
+    impl ProvableTrace for TestStructure {
+        fn domain_size(&self) -> usize {
+            4
+        }
+    }
+
     type TestWitness<T> = kimchi_msm::witness::Witness<3, T>;
     type TestFoldingWitness = FoldingWitness<3, Fp>;
     type TestFoldingInstance = FoldingInstance<3, Curve>;
-    type TestFoldingEnvironment = DecomposableFoldingEnvironment<3, 3, 0, TestConfig>;
+    type TestFoldingEnvironment = FoldingEnvironment<3, TestConfig, TestStructure>;
 
     impl Index<TestColumn> for TestFoldingWitness {
         type Output = Evaluations<Fp, Radix2EvaluationDomain<Fp>>;
@@ -380,12 +372,12 @@
     impl FoldingConfig for TestConfig {
         type Column = TestColumn;
         type Challenge = Challenge;
-        type Selector = TestColumn;
+        type Selector = ();
         type Curve = Curve;
         type Srs = poly_commitment::srs::SRS<Curve>;
         type Instance = TestFoldingInstance;
         type Witness = TestFoldingWitness;
-        type Structure = DecomposedTrace<3, 3, 0, TestConfig>;
+        type Structure = TestStructure;
         type Env = TestFoldingEnvironment;
     }
 
@@ -472,6 +464,5 @@
             FoldingCompatibleExpr::<TestConfig>::from(x_endo_lit),
             x_endo_f
         );
->>>>>>> b8885275
     }
 }