--- conflicted
+++ resolved
@@ -1,10 +1,5 @@
-<<<<<<< HEAD
 pub(crate) mod alphas;
-=======
-/// Hosts the benchmarking logic
 pub mod bench;
-
->>>>>>> fddad2a6
 pub mod index;
 pub mod plonk_sponge;
 pub mod prover;
