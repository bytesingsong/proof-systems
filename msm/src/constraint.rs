use ark_ff::Zero;
use ark_poly::Radix2EvaluationDomain;
use num_bigint::BigUint;

use kimchi::circuits::expr::{
    Challenges, ColumnEvaluations, ConstantExpr, ConstantExprInner, Constants, Expr, ExprError,
    ExprInner, Operations, Variable,
};
use kimchi::circuits::gate::CurrOrNext;
use kimchi::curve::KimchiCurve;
use o1_utils::field_helpers::FieldHelpers;
use o1_utils::foreign_field::ForeignElement;

use crate::columns::{Column, ColumnIndexer, MSMColumnIndexer};
use crate::proof::ProofInputs;
use crate::witness::Witness;
use crate::{BN254G1Affine, Ff1, Fp, LIMBS_NUM, MSM_FFADD_N_COLUMNS};

/// Used to represent constraints as multi variate polynomials. The variables
/// are over the columns.
/// For instance, if there are 3 columns X1, X2, X3, then to constraint X3 to be
/// equals to sum of the X1 and X2 on a row, we would use the multivariate
/// polynomial `X3 - X1 - X2 = 0`.
/// Using the expression framework, this constraint would be
/// ```
/// use kimchi::circuits::expr::{ConstantExprInner, ExprInner, Operations, Variable};
/// use kimchi::circuits::gate::CurrOrNext;
/// use kimchi_msm::columns::Column;
/// use kimchi_msm::constraint::MSMExpr;
/// pub type Fp = ark_bn254::Fr;
/// let x1 = MSMExpr::<Fp>::Atom(
///     ExprInner::<Operations<ConstantExprInner<Fp>>, Column>::Cell(Variable {
///         col: Column::X(1),
///         row: CurrOrNext::Curr,
///     }),
/// );
/// let x2 = MSMExpr::<Fp>::Atom(
///     ExprInner::<Operations<ConstantExprInner<Fp>>, Column>::Cell(Variable {
///         col: Column::X(1),
///         row: CurrOrNext::Curr,
///     }),
/// );
/// let x3 = MSMExpr::<Fp>::Atom(
///     ExprInner::<Operations<ConstantExprInner<Fp>>, Column>::Cell(Variable {
///         col: Column::X(1),
///         row: CurrOrNext::Curr,
///     }),
/// );
/// let constraint = x3 - x1 - x2;
/// ```
/// A list of such constraints is used to represent the entire circuit and will
/// be used to build the quotient polynomial.
pub type MSMExpr<F> = Expr<ConstantExpr<F>, Column>;

// TODO use more foreign_field.rs with from/to bigint conversion
fn limb_decompose(input: &Ff1) -> [Fp; LIMBS_NUM] {
    let input_bi: BigUint = FieldHelpers::to_biguint(input);
    let ff_el: ForeignElement<Fp, LIMBS_NUM> = ForeignElement::from_biguint(input_bi);
    ff_el.limbs
}

pub struct WitnessColumnsIndexer<T> {
    pub(crate) a: [T; LIMBS_NUM],
    pub(crate) b: [T; LIMBS_NUM],
    pub(crate) c: [T; LIMBS_NUM],
    pub(crate) d: [T; LIMBS_NUM],
}

#[allow(dead_code)]
/// Builder environment for a native group `G`.
pub struct MSMCircuitEnv<G: KimchiCurve> {
    /// Aggregated witness, in raw form. For accessing [`Witness`], see the
    /// `get_witness` method.
    witness_raw: Vec<WitnessColumnsIndexer<G::ScalarField>>,
}

impl MSMCircuitEnv<BN254G1Affine> {
    pub fn empty() -> Self {
        MSMCircuitEnv {
            witness_raw: vec![],
        }
    }

    /// Each WitnessColumn stands for both one row and multirow. This
    /// function converts from a vector of one-row instantiation to a
    /// single multi-row form (which is a `Witness`).
<<<<<<< HEAD
    pub fn get_witness(&self) -> Witness<BN254G1Affine> {
        let mut x: Vec<Vec<Fp>> = vec![vec![]; 4 * LIMBS_NUM];
=======
    pub fn get_witness(&self) -> ProofInputs<MSM_FFADD_N_COLUMNS, BN254G1Affine> {
        let mut cols: [Vec<Fp>; MSM_FFADD_N_COLUMNS] = std::array::from_fn(|_| vec![]);
>>>>>>> 2432675c

        for wc in &self.witness_raw {
            let WitnessColumnsIndexer {
                a: wc_a,
                b: wc_b,
                c: wc_c,
                d: wc_d,
            } = wc;
            for i in 0..LIMBS_NUM {
<<<<<<< HEAD
                x[i].push(wc_a[i]);
                x[LIMBS_NUM + i].push(wc_b[i]);
                x[2 * LIMBS_NUM + i].push(wc_c[i]);
                x[3 * LIMBS_NUM + i].push(wc_d[i]);
=======
                cols[i].push(wc_a[i]);
                cols[LIMBS_NUM + i].push(wc_b[i]);
                cols[2 * LIMBS_NUM + i].push(wc_c[i]);
>>>>>>> 2432675c
            }
        }

        ProofInputs {
            evaluations: Witness { cols },
            mvlookups: vec![],
        }
    }

    /// Access exprs generated in the environment so far.
    pub fn get_exprs_add(&self) -> Vec<MSMExpr<Fp>> {
        let mut limb_exprs: Vec<_> = vec![];
        for i in 0..LIMBS_NUM {
            let limb_constraint = {
                let a_i = MSMExpr::Atom(
                    ExprInner::<Operations<ConstantExprInner<Fp>>, Column>::Cell(Variable {
                        col: MSMColumnIndexer::A(i).ix_to_column(),
                        row: CurrOrNext::Curr,
                    }),
                );
                let b_i = MSMExpr::Atom(ExprInner::Cell(Variable {
                    col: MSMColumnIndexer::B(i).ix_to_column(),
                    row: CurrOrNext::Curr,
                }));
                let c_i = MSMExpr::Atom(ExprInner::Cell(Variable {
                    col: MSMColumnIndexer::C(i).ix_to_column(),
                    row: CurrOrNext::Curr,
                }));
                a_i + b_i - c_i
            };
            limb_exprs.push(limb_constraint);
        }
        limb_exprs
    }

    // TEST
    pub fn get_exprs_mul(&self) -> Vec<MSMExpr<Fp>> {
        let mut limb_exprs: Vec<_> = vec![];
        for i in 0..LIMBS_NUM {
            let limb_constraint = {
                let a_i = MSMExpr::Atom(
                    ExprInner::<Operations<ConstantExprInner<Fp>>, Column>::Cell(Variable {
                        col: MSMColumnIndexer::A(i).ix_to_column(),
                        row: CurrOrNext::Curr,
                    }),
                );
                let b_i = MSMExpr::Atom(ExprInner::Cell(Variable {
                    col: MSMColumnIndexer::B(i).ix_to_column(),
                    row: CurrOrNext::Curr,
                }));
                let d_i = MSMExpr::Atom(ExprInner::Cell(Variable {
                    col: MSMColumnIndexer::D(i).ix_to_column(),
                    row: CurrOrNext::Curr,
                }));
                a_i * b_i - d_i
            };
            limb_exprs.push(limb_constraint);
        }
        limb_exprs
    }

    pub fn eval_expressions<Evaluations: ColumnEvaluations<Fp, Column = crate::columns::Column>>(
        &self,
        d: Radix2EvaluationDomain<Fp>,
        pt: Fp,
        evals: &Evaluations,
        c: &Constants<Fp>,
        chals: &Challenges<Fp>,
    ) -> Result<Vec<Fp>, ExprError<Column>> {
        self.get_exprs_add()
            .iter()
            .map(|expr| expr.evaluate_(d, pt, evals, c, chals))
            .collect()
    }

    pub fn add_test_addition(&mut self, a: Ff1, b: Ff1) {
        let a_limbs: [Fp; LIMBS_NUM] = limb_decompose(&a);
        let b_limbs: [Fp; LIMBS_NUM] = limb_decompose(&b);
        let c_limbs_vec: Vec<Fp> = a_limbs
            .iter()
            .zip(b_limbs.iter())
            .map(|(ai, bi)| *ai + *bi)
            .collect();
        let c_limbs: [Fp; LIMBS_NUM] = c_limbs_vec
            .try_into()
            .unwrap_or_else(|_| panic!("Length mismatch"));
        let d_limbs: [Fp; LIMBS_NUM] = [Zero::zero(); LIMBS_NUM];

        self.witness_raw.push(WitnessColumnsIndexer {
            a: a_limbs,
            b: b_limbs,
            c: c_limbs,
            d: d_limbs,
        });
    }

    pub fn add_test_multiplication(&mut self, a: Ff1, b: Ff1) {
        let a_limbs: [Fp; LIMBS_NUM] = limb_decompose(&a);
        let b_limbs: [Fp; LIMBS_NUM] = limb_decompose(&b);
        let d_limbs_vec: Vec<Fp> = a_limbs
            .iter()
            .zip(b_limbs.iter())
            .map(|(ai, bi)| *ai * *bi)
            .collect();
        let d_limbs: [Fp; LIMBS_NUM] = d_limbs_vec
            .try_into()
            .unwrap_or_else(|_| panic!("Length mismatch"));

        let c_limbs: [Fp; LIMBS_NUM] = [Zero::zero(); LIMBS_NUM];

        self.witness_raw.push(WitnessColumnsIndexer {
            a: a_limbs,
            b: b_limbs,
            c: c_limbs,
            d: d_limbs,
        });
    }
}<|MERGE_RESOLUTION|>--- conflicted
+++ resolved
@@ -84,13 +84,8 @@
     /// Each WitnessColumn stands for both one row and multirow. This
     /// function converts from a vector of one-row instantiation to a
     /// single multi-row form (which is a `Witness`).
-<<<<<<< HEAD
-    pub fn get_witness(&self) -> Witness<BN254G1Affine> {
-        let mut x: Vec<Vec<Fp>> = vec![vec![]; 4 * LIMBS_NUM];
-=======
     pub fn get_witness(&self) -> ProofInputs<MSM_FFADD_N_COLUMNS, BN254G1Affine> {
         let mut cols: [Vec<Fp>; MSM_FFADD_N_COLUMNS] = std::array::from_fn(|_| vec![]);
->>>>>>> 2432675c
 
         for wc in &self.witness_raw {
             let WitnessColumnsIndexer {
@@ -100,16 +95,10 @@
                 d: wc_d,
             } = wc;
             for i in 0..LIMBS_NUM {
-<<<<<<< HEAD
-                x[i].push(wc_a[i]);
-                x[LIMBS_NUM + i].push(wc_b[i]);
-                x[2 * LIMBS_NUM + i].push(wc_c[i]);
-                x[3 * LIMBS_NUM + i].push(wc_d[i]);
-=======
                 cols[i].push(wc_a[i]);
                 cols[LIMBS_NUM + i].push(wc_b[i]);
                 cols[2 * LIMBS_NUM + i].push(wc_c[i]);
->>>>>>> 2432675c
+                cols[3 * LIMBS_NUM + i].push(wc_d[i]);
             }
         }
 
