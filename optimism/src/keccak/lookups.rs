--- conflicted
+++ resolved
@@ -35,14 +35,10 @@
     fn lookup_byte(&mut self, flag: Self::Variable, value: Self::Variable);
 
     /// Adds the lookups required for the sponge
-<<<<<<< HEAD
-    fn lookups_sponge(&mut self, rw: LookupMode);
+    fn lookups_sponge(&mut self);
 
     /// Adds the lookups required for Theta in the round
-    fn lookups_round_theta(&mut self, rw: LookupMode);
-=======
-    fn lookups_sponge(&mut self);
->>>>>>> 0f15117a
+    fn lookups_round_theta(&mut self);
 }
 
 impl<Fp: Field> Lookups for KeccakEnv<Fp> {
@@ -62,28 +58,7 @@
         // ROUND LOOKUPS
         {
             // THETA LOOKUPS
-<<<<<<< HEAD
-            self.lookups_round_theta(rw);
-=======
-            for q in 0..QUARTERS {
-                for x in 0..DIM {
-                    // Check that ThetaRemainderC < 2^64
-                    self.lookup_rc16(self.is_round(), self.remainder_c(x, q));
-                    // Check ThetaExpandRotC is the expansion of ThetaDenseRotC
-                    self.lookup_reset(
-                        self.is_round(),
-                        self.dense_rot_c(x, q),
-                        self.expand_rot_c(x, q),
-                    );
-                    // Check ThetaShiftC0 is the expansion of ThetaDenseC
-                    self.lookup_reset(self.is_round(), self.dense_c(x, q), self.shifts_c(0, x, q));
-                    // Check that the rest of ThetaShiftsC are in the Sparse table
-                    for i in 1..SHIFTS {
-                        self.lookup_sparse(self.is_round(), self.shifts_c(i, x, q));
-                    }
-                }
-            }
->>>>>>> 0f15117a
+            self.lookups_round_theta();
             // PIRHO LOOKUPS
             for q in 0..QUARTERS {
                 for x in 0..DIM {
@@ -195,28 +170,22 @@
         }
     }
 
-    fn lookups_round_theta(&mut self, rw: LookupMode) {
+    fn lookups_round_theta(&mut self) {
         for q in 0..QUARTERS {
             for x in 0..DIM {
                 // Check that ThetaRemainderC < 2^64
-                self.lookup_rc16(rw, self.is_round(), self.remainder_c(x, q));
+                self.lookup_rc16(self.is_round(), self.remainder_c(x, q));
                 // Check ThetaExpandRotC is the expansion of ThetaDenseRotC
                 self.lookup_reset(
-                    rw,
                     self.is_round(),
                     self.dense_rot_c(x, q),
                     self.expand_rot_c(x, q),
                 );
                 // Check ThetaShiftC0 is the expansion of ThetaDenseC
-                self.lookup_reset(
-                    rw,
-                    self.is_round(),
-                    self.dense_c(x, q),
-                    self.shifts_c(0, x, q),
-                );
+                self.lookup_reset(self.is_round(), self.dense_c(x, q), self.shifts_c(0, x, q));
                 // Check that the rest of ThetaShiftsC are in the Sparse table
                 for i in 1..SHIFTS {
-                    self.lookup_sparse(rw, self.is_round(), self.shifts_c(i, x, q));
+                    self.lookup_sparse(self.is_round(), self.shifts_c(i, x, q));
                 }
             }
         }
