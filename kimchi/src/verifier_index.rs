//! This module implements the verifier index as [VerifierIndex].
//! You can derive this struct from the [ProverIndex] struct.

use crate::{
    alphas::Alphas,
    circuits::{
        expr::{Linearization, PolishToken},
        lookup::{index::LookupSelectors, lookups::LookupsUsed},
        polynomials::{
            permutation::{zk_polynomial, zk_w3},
            range_check,
        },
        wires::*,
    },
    curve::KimchiCurve,
    error::VerifierIndexError,
    prover_index::ProverIndex,
};
use ark_ff::PrimeField;
use ark_poly::{univariate::DensePolynomial, Radix2EvaluationDomain as D};
use array_init::array_init;
use commitment_dlog::{
    commitment::{CommitmentCurve, PolyComm},
    srs::SRS,
};
use once_cell::sync::OnceCell;
<<<<<<< HEAD
use oracle::{poseidon::ArithmeticSpongeParams, FqSponge};
=======
>>>>>>> 528b6e4d
use serde::{de::DeserializeOwned, Deserialize, Serialize};
use serde_with::serde_as;
use std::{
    fs::{File, OpenOptions},
    io::{BufReader, BufWriter, Seek, SeekFrom::Start},
    path::Path,
    sync::Arc,
};

//~spec:startcode
#[serde_as]
#[derive(Serialize, Deserialize, Debug, Clone)]
pub struct LookupVerifierIndex<G: CommitmentCurve> {
    pub lookup_used: LookupsUsed,
    #[serde(bound = "PolyComm<G>: Serialize + DeserializeOwned")]
    pub lookup_table: Vec<PolyComm<G>>,
    #[serde(bound = "PolyComm<G>: Serialize + DeserializeOwned")]
    pub lookup_selectors: LookupSelectors<PolyComm<G>>,

    /// Table IDs for the lookup values.
    /// This may be `None` if all lookups originate from table 0.
    #[serde(bound = "PolyComm<G>: Serialize + DeserializeOwned")]
    pub table_ids: Option<PolyComm<G>>,

    /// The maximum joint size of any joint lookup in a constraint in `kinds`. This can be computed from `kinds`.
    pub max_joint_size: u32,

    /// An optional selector polynomial for runtime tables
    #[serde(bound = "PolyComm<G>: Serialize + DeserializeOwned")]
    pub runtime_tables_selector: Option<PolyComm<G>>,
}

#[serde_as]
<<<<<<< HEAD
#[derive(Serialize, Deserialize, Debug, Clone)]
pub struct VerifierIndex<G: CommitmentCurve> {
=======
#[derive(Serialize, Deserialize)]
pub struct VerifierIndex<G: KimchiCurve> {
>>>>>>> 528b6e4d
    /// evaluation domain
    #[serde_as(as = "o1_utils::serialization::SerdeAs")]
    pub domain: D<G::ScalarField>,
    /// maximal size of polynomial section
    pub max_poly_size: usize,
    /// maximal size of the quotient polynomial according to the supported constraints
    pub max_quot_size: usize,
    /// polynomial commitment keys
    #[serde(skip)]
    pub srs: OnceCell<Arc<SRS<G>>>,
    /// number of public inputs
    pub public: usize,
    /// number of previous evaluation challenges, for recursive proving
    pub prev_challenges: usize,

    // index polynomial commitments
    /// permutation commitment array
    #[serde(bound = "PolyComm<G>: Serialize + DeserializeOwned")]
    pub sigma_comm: [PolyComm<G>; PERMUTS],
    /// coefficient commitment array
    #[serde(bound = "PolyComm<G>: Serialize + DeserializeOwned")]
    pub coefficients_comm: [PolyComm<G>; COLUMNS],
    /// coefficient commitment array
    #[serde(bound = "PolyComm<G>: Serialize + DeserializeOwned")]
    pub generic_comm: PolyComm<G>,

    // poseidon polynomial commitments
    /// poseidon constraint selector polynomial commitment
    #[serde(bound = "PolyComm<G>: Serialize + DeserializeOwned")]
    pub psm_comm: PolyComm<G>,

    // ECC arithmetic polynomial commitments
    /// EC addition selector polynomial commitment
    #[serde(bound = "PolyComm<G>: Serialize + DeserializeOwned")]
    pub complete_add_comm: PolyComm<G>,
    /// EC variable base scalar multiplication selector polynomial commitment
    #[serde(bound = "PolyComm<G>: Serialize + DeserializeOwned")]
    pub mul_comm: PolyComm<G>,
    /// endoscalar multiplication selector polynomial commitment
    #[serde(bound = "PolyComm<G>: Serialize + DeserializeOwned")]
    pub emul_comm: PolyComm<G>,
    /// endoscalar multiplication scalar computation selector polynomial commitment
    #[serde(bound = "PolyComm<G>: Serialize + DeserializeOwned")]
    pub endomul_scalar_comm: PolyComm<G>,

    /// Chacha polynomial commitments
    #[serde(bound = "PolyComm<G>: Serialize + DeserializeOwned")]
    pub chacha_comm: Option<[PolyComm<G>; 4]>,

    // Range check gates polynomial commitments
    #[serde(bound = "PolyComm<G>: Serialize + DeserializeOwned")]
    pub range_check_comm: Option<[PolyComm<G>; range_check::gadget::GATE_COUNT]>,

    /// wire coordinate shifts
    #[serde_as(as = "[o1_utils::serialization::SerdeAs; PERMUTS]")]
    pub shift: [G::ScalarField; PERMUTS],
    /// zero-knowledge polynomial
    #[serde(skip)]
    pub zkpm: OnceCell<DensePolynomial<G::ScalarField>>,
    // TODO(mimoo): isn't this redundant with domain.d1.group_gen ?
    /// domain offset for zero-knowledge
    #[serde(skip)]
    pub w: OnceCell<G::ScalarField>,
    /// endoscalar coefficient
    #[serde(skip)]
    pub endo: G::ScalarField,

    #[serde(bound = "PolyComm<G>: Serialize + DeserializeOwned")]
    pub lookup_index: Option<LookupVerifierIndex<G>>,

    #[serde(skip)]
    pub linearization: Linearization<Vec<PolishToken<G::ScalarField>>>,
    /// The mapping between powers of alpha and constraints
    #[serde(skip)]
    pub powers_of_alpha: Alphas<G::ScalarField>,
}
//~spec:endcode

impl<G: KimchiCurve> ProverIndex<G> {
    /// Produces the [VerifierIndex] from the prover's [ProverIndex].
    pub fn verifier_index(&self) -> VerifierIndex<G> {
        if let Some(verifier_index) = &self.verifier_index {
            return verifier_index.clone();
        }

        let domain = self.cs.domain.d1;

        let lookup_index = {
            self.cs
                .lookup_constraint_system
                .as_ref()
                .map(|cs| LookupVerifierIndex {
                    lookup_used: cs.configuration.lookup_used,
                    lookup_selectors: cs
                        .lookup_selectors
                        .as_ref()
                        .map(|e| self.srs.commit_evaluations_non_hiding(domain, e, None)),
                    lookup_table: cs
                        .lookup_table8
                        .iter()
                        .map(|e| self.srs.commit_evaluations_non_hiding(domain, e, None))
                        .collect(),
                    table_ids: cs.table_ids8.as_ref().map(|table_ids8| {
                        self.srs
                            .commit_evaluations_non_hiding(domain, table_ids8, None)
                    }),
                    max_joint_size: cs.configuration.lookup_info.max_joint_size,
                    runtime_tables_selector: cs
                        .runtime_selector
                        .as_ref()
                        .map(|e| self.srs.commit_evaluations_non_hiding(domain, e, None)),
                })
        };

        // TODO: Switch to commit_evaluations for all index polys
        VerifierIndex {
            domain,
            max_poly_size: self.max_poly_size,
            max_quot_size: self.max_quot_size,
            powers_of_alpha: self.powers_of_alpha.clone(),
            public: self.cs.public,
            prev_challenges: self.cs.prev_challenges,
            srs: {
                let cell = OnceCell::new();
                cell.set(Arc::clone(&self.srs)).unwrap();
                cell
            },

            sigma_comm: array_init(|i| self.srs.commit_non_hiding(&self.cs.sigmam[i], None)),
            coefficients_comm: array_init(|i| {
                self.srs
                    .commit_evaluations_non_hiding(domain, &self.cs.coefficients8[i], None)
            }),
            generic_comm: self.srs.commit_non_hiding(&self.cs.genericm, None),

            psm_comm: self.srs.commit_non_hiding(&self.cs.psm, None),

            complete_add_comm: self.srs.commit_evaluations_non_hiding(
                domain,
                &self.cs.complete_addl4,
                None,
            ),
            mul_comm: self
                .srs
                .commit_evaluations_non_hiding(domain, &self.cs.mull8, None),
            emul_comm: self
                .srs
                .commit_evaluations_non_hiding(domain, &self.cs.emull, None),

            endomul_scalar_comm: self.srs.commit_evaluations_non_hiding(
                domain,
                &self.cs.endomul_scalar8,
                None,
            ),

            chacha_comm: self.cs.chacha8.as_ref().map(|c| {
                array_init(|i| self.srs.commit_evaluations_non_hiding(domain, &c[i], None))
            }),

            range_check_comm: self.cs.range_check_selector_polys.as_ref().map(|poly| {
                array_init(|i| {
                    self.srs
                        .commit_evaluations_non_hiding(domain, &poly[i].eval8, None)
                })
            }),
            shift: self.cs.shift,
            zkpm: {
                let cell = OnceCell::new();
                cell.set(self.cs.precomputations().zkpm.clone()).unwrap();
                cell
            },
            w: {
                let cell = OnceCell::new();
                cell.set(zk_w3(self.cs.domain.d1)).unwrap();
                cell
            },
            endo: self.cs.endo,
            lookup_index,
            linearization: self.linearization.clone(),
        }
    }
}

impl<G: KimchiCurve> VerifierIndex<G> {
    /// Gets srs from [VerifierIndex] lazily
    pub fn srs(&self) -> &Arc<SRS<G>>
    where
        G::BaseField: PrimeField,
    {
        self.srs.get_or_init(|| {
            let mut srs = SRS::<G>::create(self.max_poly_size);
            srs.add_lagrange_basis(self.domain);
            Arc::new(srs)
        })
    }

    /// Gets zkpm from [VerifierIndex] lazily
    pub fn zkpm(&self) -> &DensePolynomial<G::ScalarField> {
        self.zkpm.get_or_init(|| zk_polynomial(self.domain))
    }

    /// Gets w from [VerifierIndex] lazily
    pub fn w(&self) -> &G::ScalarField {
        self.w.get_or_init(|| zk_w3(self.domain))
    }

    /// Deserializes a [VerifierIndex] from a file, given a pointer to an SRS and an optional offset in the file.
    pub fn from_file(
        srs: Option<Arc<SRS<G>>>,
        path: &Path,
        offset: Option<u64>,
        // TODO: we shouldn't have to pass these
        endo: G::ScalarField,
    ) -> Result<Self, String> {
        // open file
        let file = File::open(path).map_err(|e| e.to_string())?;

        // offset
        let mut reader = BufReader::new(file);
        if let Some(offset) = offset {
            reader.seek(Start(offset)).map_err(|e| e.to_string())?;
        }

        // deserialize
        let mut verifier_index = Self::deserialize(&mut rmp_serde::Deserializer::new(reader))
            .map_err(|e| e.to_string())?;

        // fill in the rest
        if srs.is_some() {
            verifier_index
                .srs
                .set(srs.unwrap())
                .map_err(|_| VerifierIndexError::SRSHasBeenSet.to_string())?;
        };

        verifier_index.endo = endo;

        Ok(verifier_index)
    }

    /// Writes a [VerifierIndex] to a file, potentially appending it to the already-existing content (if append is set to true)
    // TODO: append should be a bool, not an option
    pub fn to_file(&self, path: &Path, append: Option<bool>) -> Result<(), String> {
        let append = append.unwrap_or(true);
        let file = OpenOptions::new()
            .append(append)
            .open(path)
            .map_err(|e| e.to_string())?;

        let writer = BufWriter::new(file);

        self.serialize(&mut rmp_serde::Serializer::new(writer))
            .map_err(|e| e.to_string())
    }

    /// Compute the digest of the [VerifierIndex], which can be used for the Fiat-Shamir
    /// transformation while proving / verifying.
    pub fn digest<EFqSponge: Clone + FqSponge<G::BaseField, G, G::ScalarField>>(
        &self,
    ) -> G::BaseField {
        let mut fq_sponge = EFqSponge::new(self.fq_sponge_params.clone());
        for comm in self.sigma_comm.iter() {
            fq_sponge.absorb_g(&comm.unshifted)
        }
        for comm in self.coefficients_comm.iter() {
            fq_sponge.absorb_g(&comm.unshifted)
        }
        fq_sponge.absorb_g(&self.generic_comm.unshifted);
        fq_sponge.absorb_g(&self.psm_comm.unshifted);
        fq_sponge.absorb_g(&self.complete_add_comm.unshifted);
        fq_sponge.absorb_g(&self.mul_comm.unshifted);
        fq_sponge.absorb_g(&self.emul_comm.unshifted);
        fq_sponge.absorb_g(&self.endomul_scalar_comm.unshifted);
        fq_sponge.digest_fq()
    }
}<|MERGE_RESOLUTION|>--- conflicted
+++ resolved
@@ -24,10 +24,7 @@
     srs::SRS,
 };
 use once_cell::sync::OnceCell;
-<<<<<<< HEAD
-use oracle::{poseidon::ArithmeticSpongeParams, FqSponge};
-=======
->>>>>>> 528b6e4d
+use oracle::FqSponge;
 use serde::{de::DeserializeOwned, Deserialize, Serialize};
 use serde_with::serde_as;
 use std::{
@@ -61,13 +58,8 @@
 }
 
 #[serde_as]
-<<<<<<< HEAD
 #[derive(Serialize, Deserialize, Debug, Clone)]
-pub struct VerifierIndex<G: CommitmentCurve> {
-=======
-#[derive(Serialize, Deserialize)]
 pub struct VerifierIndex<G: KimchiCurve> {
->>>>>>> 528b6e4d
     /// evaluation domain
     #[serde_as(as = "o1_utils::serialization::SerdeAs")]
     pub domain: D<G::ScalarField>,
@@ -328,7 +320,7 @@
     pub fn digest<EFqSponge: Clone + FqSponge<G::BaseField, G, G::ScalarField>>(
         &self,
     ) -> G::BaseField {
-        let mut fq_sponge = EFqSponge::new(self.fq_sponge_params.clone());
+        let mut fq_sponge = EFqSponge::new(G::OtherCurve::sponge_params());
         for comm in self.sigma_comm.iter() {
             fq_sponge.absorb_g(&comm.unshifted)
         }
