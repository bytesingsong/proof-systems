//! This module implements prover's zk-proof primitive.

use crate::{
    circuits::{
        argument::{Argument, ArgumentType},
        expr::{l0_1, Constants, Environment, LookupEnvironment},
        gate::GateType,
        lookup::{
            self, lookups::LookupsUsed, runtime_tables::RuntimeTable, tables::combine_table_entry,
        },
        polynomials::{
            chacha::{ChaCha0, ChaCha1, ChaCha2, ChaChaFinal},
            complete_add::CompleteAdd,
            endomul_scalar::EndomulScalar,
            endosclmul::EndosclMul,
<<<<<<< HEAD
            foreign_field_mul, generic, permutation,
=======
            foreign_field_add::{self, circuitgates::ForeignFieldAdd},
            generic, permutation,
>>>>>>> 063ca22c
            permutation::ZK_ROWS,
            poseidon::Poseidon,
            range_check,
            varbasemul::VarbaseMul,
        },
        wires::{COLUMNS, PERMUTS},
    },
    curve::KimchiCurve,
    error::ProverError,
    plonk_sponge::FrSponge,
    proof::{
        LookupCommitments, LookupEvaluations, ProofEvaluations, ProverCommitments, ProverProof,
        RecursionChallenge,
    },
    prover_index::ProverIndex,
};
use ark_ec::ProjectiveCurve;
use ark_ff::{FftField, Field, One, PrimeField, UniformRand, Zero};
use ark_poly::{
    univariate::DensePolynomial, EvaluationDomain, Evaluations, Polynomial,
    Radix2EvaluationDomain as D, UVPolynomial,
};
use array_init::array_init;
use commitment_dlog::commitment::{
    b_poly_coefficients, BlindedCommitment, CommitmentCurve, PolyComm,
};
use itertools::Itertools;
use o1_utils::ExtendedDensePolynomial as _;
use oracle::{sponge::ScalarChallenge, FqSponge};
use std::collections::HashMap;

/// The result of a proof creation or verification.
type Result<T> = std::result::Result<T, ProverError>;

/// Helper to quickly test if a witness satisfies a constraint
macro_rules! check_constraint {
    ($index:expr, $evaluation:expr) => {{
        check_constraint!($index, stringify!($evaluation), $evaluation);
    }};
    ($index:expr, $label:expr, $evaluation:expr) => {{
        if cfg!(debug_assertions) {
            let (_, res) = $evaluation
                .interpolate_by_ref()
                .divide_by_vanishing_poly($index.cs.domain.d1)
                .unwrap();
            if !res.is_zero() {
                panic!("couldn't divide by vanishing polynomial: {}", $label);
            }
        }
    }};
}

/// Contains variables needed for lookup in the prover algorithm.
#[derive(Default)]
struct LookupContext<G, F>
where
    G: CommitmentCurve,
    F: FftField,
{
    /// The joint combiner used to join the columns of lookup tables
    joint_combiner: Option<F>,

    /// The power of the joint_combiner that can be used to add a table_id column
    /// to the concatenated lookup tables.
    table_id_combiner: Option<F>,

    /// The combined lookup entry that can be used as dummy value
    dummy_lookup_value: Option<F>,

    /// The combined lookup table
    joint_lookup_table: Option<DensePolynomial<F>>,
    joint_lookup_table_d8: Option<Evaluations<F, D<F>>>,

    /// The sorted polynomials `s` in different forms
    sorted: Option<Vec<Evaluations<F, D<F>>>>,
    sorted_coeffs: Option<Vec<DensePolynomial<F>>>,
    sorted_comms: Option<Vec<BlindedCommitment<G>>>,
    sorted8: Option<Vec<Evaluations<F, D<F>>>>,

    /// The aggregation polynomial in different forms
    aggreg_coeffs: Option<DensePolynomial<F>>,
    aggreg_comm: Option<BlindedCommitment<G>>,
    aggreg8: Option<Evaluations<F, D<F>>>,

    /// The evaluations of the aggregation polynomial for the proof
    eval_zeta: Option<LookupEvaluations<Vec<F>>>,
    eval_zeta_omega: Option<LookupEvaluations<Vec<F>>>,

    /// Runtime table
    runtime_table: Option<DensePolynomial<F>>,
    runtime_table_d8: Option<Evaluations<F, D<F>>>,
    runtime_table_comm: Option<BlindedCommitment<G>>,
    runtime_second_col_d8: Option<Evaluations<F, D<F>>>,
}

impl<G: KimchiCurve> ProverProof<G>
where
    G::BaseField: PrimeField,
{
    /// This function constructs prover's zk-proof from the witness & the ProverIndex against SRS instance
    pub fn create<
        EFqSponge: Clone + FqSponge<G::BaseField, G, G::ScalarField>,
        EFrSponge: FrSponge<G::ScalarField>,
    >(
        groupmap: &G::Map,
        witness: [Vec<G::ScalarField>; COLUMNS],
        runtime_tables: &[RuntimeTable<G::ScalarField>],
        index: &ProverIndex<G>,
    ) -> Result<Self> {
        Self::create_recursive::<EFqSponge, EFrSponge>(
            groupmap,
            witness,
            runtime_tables,
            index,
            Vec::new(),
            None,
        )
    }

    /// This function constructs prover's recursive zk-proof from the witness & the ProverIndex against SRS instance
    pub fn create_recursive<
        EFqSponge: Clone + FqSponge<G::BaseField, G, G::ScalarField>,
        EFrSponge: FrSponge<G::ScalarField>,
    >(
        group_map: &G::Map,
        mut witness: [Vec<G::ScalarField>; COLUMNS],
        runtime_tables: &[RuntimeTable<G::ScalarField>],
        index: &ProverIndex<G>,
        prev_challenges: Vec<RecursionChallenge<G>>,
        blinders: Option<[Option<PolyComm<G::ScalarField>>; COLUMNS]>,
    ) -> Result<Self> {
        // make sure that the SRS is not smaller than the domain size
        let d1_size = index.cs.domain.d1.size();
        if index.srs.max_degree() < d1_size {
            return Err(ProverError::SRSTooSmall);
        }

        let (_, endo_r) = G::endos();

        // TODO: rng should be passed as arg
        let rng = &mut rand::rngs::OsRng;

        // double-check the witness
        if cfg!(debug_assertions) {
            let public = witness[0][0..index.cs.public].to_vec();
            index
                .cs
                .verify::<G>(&witness, &public)
                .expect("incorrect witness");
        }

        //~ 1. Ensure we have room in the witness for the zero-knowledge rows.
        //~    We currently expect the witness not to be of the same length as the domain,
        //~    but instead be of the length of the (smaller) circuit.
        //~    If we cannot add `ZK_ROWS` rows to the columns of the witness before reaching
        //~    the size of the domain, abort.
        let length_witness = witness[0].len();
        let length_padding = d1_size
            .checked_sub(length_witness)
            .ok_or(ProverError::NoRoomForZkInWitness)?;

        if length_padding < ZK_ROWS as usize {
            return Err(ProverError::NoRoomForZkInWitness);
        }

        //~ 1. Pad the witness columns with Zero gates to make them the same length as the domain.
        //~    Then, randomize the last `ZK_ROWS` of each columns.
        for w in &mut witness {
            if w.len() != length_witness {
                return Err(ProverError::WitnessCsInconsistent);
            }

            // padding
            w.extend(std::iter::repeat(G::ScalarField::zero()).take(length_padding));

            // zk-rows
            for row in w.iter_mut().rev().take(ZK_ROWS as usize) {
                *row = <G::ScalarField as UniformRand>::rand(rng);
            }
        }

        //~ 1. Setup the Fq-Sponge.
        let mut fq_sponge = EFqSponge::new(G::OtherCurve::sponge_params());

        //~ 1. Absorb the commitments of the previous challenges with the Fq-sponge.
        for RecursionChallenge { comm, .. } in prev_challenges.iter() {
            fq_sponge.absorb_g(&comm.unshifted);
        }

        //~ 1. Compute the negated public input polynomial as
        //~    the polynomial that evaluates to $-p_i$ for the first `public_input_size` values of the domain,
        //~    and $0$ for the rest.
        let public = witness[0][0..index.cs.public].to_vec();
        let public_poly = -Evaluations::<G::ScalarField, D<G::ScalarField>>::from_vec_and_domain(
            public.clone(),
            index.cs.domain.d1,
        )
        .interpolate();

        //~ 1. Commit (non-hiding) to the negated public input polynomial.
        let public_comm = index.srs.commit_non_hiding(&public_poly, None);

        //~ 1. Absorb the commitment to the public polynomial with the Fq-Sponge.
        //~
        //~    Note: unlike the original PLONK protocol,
        //~    the prover also provides evaluations of the public polynomial to help the verifier circuit.
        //~    This is why we need to absorb the commitment to the public polynomial at this point.
        fq_sponge.absorb_g(&public_comm.unshifted);

        //~ 1. Commit to the witness columns by creating `COLUMNS` hidding commitments.
        //~
        //~    Note: since the witness is in evaluation form,
        //~    we can use the `commit_evaluation` optimization.
        let mut w_comm = vec![];
        for col in 0..COLUMNS {
            // witness coeff -> witness eval
            let witness_eval =
                Evaluations::<G::ScalarField, D<G::ScalarField>>::from_vec_and_domain(
                    witness[col].clone(),
                    index.cs.domain.d1,
                );

            let com = match blinders.as_ref().and_then(|b| b[col].as_ref()) {
                // no blinders: blind the witness
                None => index
                    .srs
                    .commit_evaluations(index.cs.domain.d1, &witness_eval, None, rng),
                // blinders: blind the witness with them
                Some(blinder) => {
                    // TODO: make this a function rather no? mask_with_custom()
                    let witness_com = index.srs.commit_evaluations_non_hiding(
                        index.cs.domain.d1,
                        &witness_eval,
                        None,
                    );
                    index
                        .srs
                        .mask_custom(witness_com, blinder)
                        .map_err(ProverError::WrongBlinders)?
                }
            };

            w_comm.push(com);
        }

        let w_comm: [BlindedCommitment<G>; COLUMNS] = w_comm
            .try_into()
            .expect("previous loop is of the correct length");

        //~ 1. Absorb the witness commitments with the Fq-Sponge.
        w_comm
            .iter()
            .for_each(|c| fq_sponge.absorb_g(&c.commitment.unshifted));

        //~ 1. Compute the witness polynomials by interpolating each `COLUMNS` of the witness.
        //~    TODO: why not do this first, and then commit? Why commit from evaluation directly?
        let witness_poly: [DensePolynomial<G::ScalarField>; COLUMNS] = array_init(|i| {
            Evaluations::<G::ScalarField, D<G::ScalarField>>::from_vec_and_domain(
                witness[i].clone(),
                index.cs.domain.d1,
            )
            .interpolate()
        });

        let mut lookup_context = LookupContext::default();

        //~ 1. If using lookup:
        if let Some(lcs) = &index.cs.lookup_constraint_system {
            // if using runtime table
            if let Some(cfg_runtime_tables) = &lcs.runtime_tables {
                // check that all the provided runtime tables have length and IDs that match the runtime table configuration of the index
                // we expect the given runtime tables to be sorted as configured, this makes it easier afterwards
                let expected_runtime: Vec<_> = cfg_runtime_tables
                    .iter()
                    .map(|rt| (rt.id, rt.len))
                    .collect();
                let runtime: Vec<_> = runtime_tables
                    .iter()
                    .map(|rt| (rt.id, rt.data.len()))
                    .collect();
                if expected_runtime != runtime {
                    return Err(ProverError::RuntimeTablesInconsistent);
                }

                // calculate the contribution to the second column of the lookup table
                // (the runtime vector)
                let (runtime_table_contribution, runtime_table_contribution_d8) = {
                    let mut offset = lcs
                        .runtime_table_offset
                        .expect("runtime configuration missing offset");

                    let mut evals = vec![G::ScalarField::zero(); d1_size];
                    for rt in runtime_tables {
                        let range = offset..(offset + rt.data.len());
                        evals[range].copy_from_slice(&rt.data);
                        offset += rt.data.len();
                    }

                    // zero-knowledge
                    for e in evals.iter_mut().rev().take(ZK_ROWS as usize) {
                        *e = <G::ScalarField as UniformRand>::rand(rng);
                    }

                    // get coeff and evaluation form
                    let runtime_table_contribution =
                        Evaluations::from_vec_and_domain(evals, index.cs.domain.d1).interpolate();

                    let runtime_table_contribution_d8 =
                        runtime_table_contribution.evaluate_over_domain_by_ref(index.cs.domain.d8);

                    (runtime_table_contribution, runtime_table_contribution_d8)
                };

                // commit the runtime polynomial
                // (and save it to the proof)
                let runtime_table_comm = index.srs.commit(&runtime_table_contribution, None, rng);

                // absorb the commitment
                fq_sponge.absorb_g(&runtime_table_comm.commitment.unshifted);

                // pre-compute the updated second column of the lookup table
                let mut second_column_d8 = runtime_table_contribution_d8.clone();
                for (row, e) in second_column_d8.evals.iter_mut().enumerate() {
                    *e += lcs.lookup_table8[1][row];
                }

                lookup_context.runtime_table = Some(runtime_table_contribution);
                lookup_context.runtime_table_d8 = Some(runtime_table_contribution_d8);
                lookup_context.runtime_table_comm = Some(runtime_table_comm);
                lookup_context.runtime_second_col_d8 = Some(second_column_d8);
            }

            //~~ - If queries involve a lookup table with multiple columns
            //~~   then squeeze the Fq-Sponge to obtain the joint combiner challenge $j'$,
            //~~   otherwise set the joint combiner challenge $j'$ to $0$.
            let joint_lookup_used = matches!(lcs.configuration.lookup_used, LookupsUsed::Joint);

            let joint_combiner = if joint_lookup_used {
                fq_sponge.challenge()
            } else {
                G::ScalarField::zero()
            };

            //~~ - Derive the scalar joint combiner $j$ from $j'$ using the endomorphism (TOOD: specify)
            let joint_combiner: G::ScalarField = ScalarChallenge(joint_combiner).to_field(endo_r);

            //~~ - If multiple lookup tables are involved,
            //~~   set the `table_id_combiner` as the $j^i$ with $i$ the maximum width of any used table.
            //~~   Essentially, this is to add a last column of table ids to the concatenated lookup tables.
            let table_id_combiner: G::ScalarField = if lcs.table_ids8.as_ref().is_some() {
                joint_combiner.pow([lcs.configuration.lookup_info.max_joint_size as u64])
            } else {
                // TODO: just set this to None in case multiple tables are not used
                G::ScalarField::zero()
            };
            lookup_context.table_id_combiner = Some(table_id_combiner);

            //~~ - Compute the dummy lookup value as the combination of the last entry of the XOR table (so `(0, 0, 0)`).
            //~~   Warning: This assumes that we always use the XOR table when using lookups.
            let dummy_lookup_value = lcs
                .configuration
                .dummy_lookup
                .evaluate(&joint_combiner, &table_id_combiner);
            lookup_context.dummy_lookup_value = Some(dummy_lookup_value);

            //~~ - Compute the lookup table values as the combination of the lookup table entries.
            let joint_lookup_table_d8 = {
                let mut evals = Vec::with_capacity(d1_size);

                for idx in 0..(d1_size * 8) {
                    let table_id = match lcs.table_ids8.as_ref() {
                        Some(table_ids8) => table_ids8.evals[idx],
                        None =>
                        // If there is no `table_ids8` in the constraint system,
                        // every table ID is identically 0.
                        {
                            G::ScalarField::zero()
                        }
                    };

                    let combined_entry = if !lcs.configuration.lookup_info.uses_runtime_tables {
                        let table_row = lcs.lookup_table8.iter().map(|e| &e.evals[idx]);

                        combine_table_entry(
                            &joint_combiner,
                            &table_id_combiner,
                            table_row,
                            &table_id,
                        )
                    } else {
                        // if runtime table are used, the second row is modified
                        let second_col = lookup_context.runtime_second_col_d8.as_ref().unwrap();

                        let table_row = lcs.lookup_table8.iter().enumerate().map(|(col, e)| {
                            if col == 1 {
                                &second_col.evals[idx]
                            } else {
                                &e.evals[idx]
                            }
                        });

                        combine_table_entry(
                            &joint_combiner,
                            &table_id_combiner,
                            table_row,
                            &table_id,
                        )
                    };
                    evals.push(combined_entry);
                }

                Evaluations::from_vec_and_domain(evals, index.cs.domain.d8)
            };

            let joint_lookup_table = joint_lookup_table_d8.interpolate_by_ref();

            //~~ - Compute the sorted evaluations.
            // TODO: Once we switch to committing using lagrange commitments,
            // `witness` will be consumed when we interpolate, so interpolation will
            // have to moved below this.
            let sorted: Vec<_> = lookup::constraints::sorted(
                dummy_lookup_value,
                &joint_lookup_table_d8,
                index.cs.domain.d1,
                &index.cs.gates,
                &witness,
                joint_combiner,
                table_id_combiner,
                &lcs.configuration.lookup_info,
            )?;

            //~~ - Randomize the last `EVALS` rows in each of the sorted polynomials
            //~~   in order to add zero-knowledge to the protocol.
            let sorted: Vec<_> = sorted
                .into_iter()
                .map(|chunk| lookup::constraints::zk_patch(chunk, index.cs.domain.d1, rng))
                .collect();

            //~~ - Commit each of the sorted polynomials.
            let sorted_comms: Vec<_> = sorted
                .iter()
                .map(|v| {
                    index
                        .srs
                        .commit_evaluations(index.cs.domain.d1, v, None, rng)
                })
                .collect();

            //~~ - Absorb each commitments to the sorted polynomials.
            sorted_comms
                .iter()
                .for_each(|c| fq_sponge.absorb_g(&c.commitment.unshifted));

            // precompute different forms of the sorted polynomials for later
            // TODO: We can avoid storing these coefficients.
            let sorted_coeffs: Vec<_> = sorted.iter().map(|e| e.clone().interpolate()).collect();
            let sorted8: Vec<_> = sorted_coeffs
                .iter()
                .map(|v| v.evaluate_over_domain_by_ref(index.cs.domain.d8))
                .collect();

            lookup_context.joint_combiner = Some(joint_combiner);
            lookup_context.sorted = Some(sorted);
            lookup_context.sorted_coeffs = Some(sorted_coeffs);
            lookup_context.sorted_comms = Some(sorted_comms);
            lookup_context.sorted8 = Some(sorted8);
            lookup_context.joint_lookup_table_d8 = Some(joint_lookup_table_d8);
            lookup_context.joint_lookup_table = Some(joint_lookup_table);
        }

        //~ 1. Sample $\beta$ with the Fq-Sponge.
        let beta = fq_sponge.challenge();

        //~ 1. Sample $\gamma$ with the Fq-Sponge.
        let gamma = fq_sponge.challenge();

        //~ 1. If using lookup:
        if let Some(lcs) = &index.cs.lookup_constraint_system {
            //~~ - Compute the lookup aggregation polynomial.
            let joint_lookup_table_d8 = lookup_context.joint_lookup_table_d8.as_ref().unwrap();

            let aggreg = lookup::constraints::aggregation::<_, G::ScalarField>(
                lookup_context.dummy_lookup_value.unwrap(),
                joint_lookup_table_d8,
                index.cs.domain.d1,
                &index.cs.gates,
                &witness,
                &lookup_context.joint_combiner.unwrap(),
                &lookup_context.table_id_combiner.unwrap(),
                beta,
                gamma,
                lookup_context.sorted.as_ref().unwrap(),
                rng,
                &lcs.configuration.lookup_info,
            )?;

            //~~ - Commit to the aggregation polynomial.
            let aggreg_comm = index
                .srs
                .commit_evaluations(index.cs.domain.d1, &aggreg, None, rng);

            //~~ - Absorb the commitment to the aggregation polynomial with the Fq-Sponge.
            fq_sponge.absorb_g(&aggreg_comm.commitment.unshifted);

            // precompute different forms of the aggregation polynomial for later
            let aggreg_coeffs = aggreg.interpolate();
            // TODO: There's probably a clever way to expand the domain without
            // interpolating
            let aggreg8 = aggreg_coeffs.evaluate_over_domain_by_ref(index.cs.domain.d8);

            lookup_context.aggreg_comm = Some(aggreg_comm);
            lookup_context.aggreg_coeffs = Some(aggreg_coeffs);
            lookup_context.aggreg8 = Some(aggreg8);
        }

        //~ 1. Compute the permutation aggregation polynomial $z$.
        let z_poly = index.cs.perm_aggreg(&witness, &beta, &gamma, rng)?;

        //~ 1. Commit (hidding) to the permutation aggregation polynomial $z$.
        let z_comm = index.srs.commit(&z_poly, None, rng);

        //~ 1. Absorb the permutation aggregation polynomial $z$ with the Fq-Sponge.
        fq_sponge.absorb_g(&z_comm.commitment.unshifted);

        //~ 1. Sample $\alpha'$ with the Fq-Sponge.
        let alpha_chal = ScalarChallenge(fq_sponge.challenge());

        //~ 1. Derive $\alpha$ from $\alpha'$ using the endomorphism (TODO: details)
        let alpha: G::ScalarField = alpha_chal.to_field(endo_r);

        //~ 1. TODO: instantiate alpha?
        let mut all_alphas = index.powers_of_alpha.clone();
        all_alphas.instantiate(alpha);

        //~ 1. Compute the quotient polynomial (the $t$ in $f = Z_H \cdot t$).
        //~    The quotient polynomial is computed by adding all these polynomials together:
        //~~ - the combined constraints for all the gates
        //~~ - the combined constraints for the permutation
        //~~ - TODO: lookup
        //~~ - the negated public polynomial
        //~    and by then dividing the resulting polynomial with the vanishing polynomial $Z_H$.
        //~    TODO: specify the split of the permutation polynomial into perm and bnd?
        let lookup_env = if let Some(lcs) = &index.cs.lookup_constraint_system {
            let joint_lookup_table_d8 = lookup_context.joint_lookup_table_d8.as_ref().unwrap();

            Some(LookupEnvironment {
                aggreg: lookup_context.aggreg8.as_ref().unwrap(),
                sorted: lookup_context.sorted8.as_ref().unwrap(),
                selectors: &lcs.lookup_selectors,
                table: joint_lookup_table_d8,
                runtime_selector: lcs.runtime_selector.as_ref(),
                runtime_table: lookup_context.runtime_table_d8.as_ref(),
            })
        } else {
            None
        };

        let lagrange = index.cs.evaluate(&witness_poly, &z_poly);
        let env = {
            let mut index_evals = HashMap::new();
            use GateType::*;
            index_evals.insert(Poseidon, &index.cs.ps8);
            index_evals.insert(CompleteAdd, &index.cs.complete_addl4);
            index_evals.insert(VarBaseMul, &index.cs.mull8);
            index_evals.insert(EndoMul, &index.cs.emull);
            index_evals.insert(EndoMulScalar, &index.cs.endomul_scalar8);
            [ChaCha0, ChaCha1, ChaCha2, ChaChaFinal]
                .iter()
                .enumerate()
                .for_each(|(i, g)| {
                    if let Some(c) = &index.cs.chacha8 {
                        index_evals.insert(*g, &c[i]);
                    }
                });

            if index.cs.range_check_selector_polys.is_some() {
                index_evals.extend(range_check::gadget::circuit_gates().iter().enumerate().map(
                    |(i, gate_type)| {
                        (
                            *gate_type,
                            &index.cs.range_check_selector_polys.as_ref().unwrap()[i].eval8,
                        )
                    },
                ));
            }
            if let Some(selector) = index.cs.foreign_field_mul_selector_poly.as_ref() {
                index_evals.extend(
                    foreign_field_mul::gadget::circuit_gates()
                        .iter()
                        .enumerate()
                        .map(|(_, gate_type)| (*gate_type, &selector.eval8)),
                );
            }

            if let Some(selector) = index.cs.foreign_field_add_selector_poly.as_ref() {
                index_evals.extend(
                    foreign_field_add::gadget::circuit_gates()
                        .iter()
                        .enumerate()
                        .map(|(_, gate_type)| (*gate_type, &selector.eval8)),
                );
            }

            let mds = &G::sponge_params().mds;
            Environment {
                constants: Constants {
                    alpha,
                    beta,
                    gamma,
                    joint_combiner: lookup_context.joint_combiner,
                    endo_coefficient: index.cs.endo,
                    mds,
<<<<<<< HEAD
                    foreign_field_modulus: index.cs.foreign_field_modulus.clone(),
=======
                    foreign_field_modulus: index.cs.foreign_field_modulus,
>>>>>>> 063ca22c
                },
                witness: &lagrange.d8.this.w,
                coefficient: &index.cs.coefficients8,
                vanishes_on_last_4_rows: &index.cs.precomputations().vanishes_on_last_4_rows,
                z: &lagrange.d8.this.z,
                l0_1: l0_1(index.cs.domain.d1),
                domain: index.cs.domain,
                index: index_evals,
                lookup: lookup_env,
            }
        };

        let quotient_poly = {
            // generic
            let alphas =
                all_alphas.get_alphas(ArgumentType::Gate(GateType::Generic), generic::CONSTRAINTS);
            let mut t4 = index.cs.gnrc_quot(alphas, &lagrange.d4.this.w);

            if cfg!(debug_assertions) {
                let p4 = public_poly.evaluate_over_domain_by_ref(index.cs.domain.d4);
                let gen_minus_pub = &t4 + &p4;

                check_constraint!(index, gen_minus_pub);
            }

            // complete addition
            {
                let add_constraint = CompleteAdd::combined_constraints(&all_alphas);
                let add4 = add_constraint.evaluations(&env);
                t4 += &add4;

                check_constraint!(index, add4);
            }

            // permutation
            let (mut t8, bnd) = {
                let alphas =
                    all_alphas.get_alphas(ArgumentType::Permutation, permutation::CONSTRAINTS);
                let (perm, bnd) = index
                    .cs
                    .perm_quot(&lagrange, beta, gamma, &z_poly, alphas)?;

                check_constraint!(index, perm);

                (perm, bnd)
            };

            if index.cs.range_check_selector_polys.is_some() {
                // Range check gate
                for gate_type in range_check::gadget::circuit_gates() {
                    let expr =
                        range_check::gadget::circuit_gate_constraints(gate_type, &all_alphas);
                    let evals = expr.evaluations(&env);
                    if evals.domain().size == t4.domain().size {
                        t4 += &evals;
                    } else if evals.domain().size == t8.domain().size {
                        t8 += &evals;
                    } else {
                        panic!(
                            "Bad evaluation domain size {} for {:?}",
                            evals.domain().size,
                            gate_type
                        );
                    }

                    if cfg!(test) {
                        let (_, res) = evals
                            .interpolate()
                            .divide_by_vanishing_poly(index.cs.domain.d1)
                            .unwrap();
                        if !res.is_zero() {
                            panic!("Nonzero vanishing polynomial division for {:?}", gate_type);
                        }
                    }
                }
            }

            if index.cs.foreign_field_mul_selector_poly.is_some() {
                assert!(!index.cs.foreign_field_modulus.is_empty());

                // foreign field multiplication
                for gate_type in foreign_field_mul::gadget::circuit_gates() {
                    let expr =
                        foreign_field_mul::gadget::circuit_gate_constraints(gate_type, &all_alphas);

                    let evals = expr.evaluations(&env);

                    if evals.domain().size == t4.domain().size {
                        t4 += &evals;
                    } else if evals.domain().size == t8.domain().size {
                        t8 += &evals;
                    } else {
                        panic!(
                            "Bad evaluation domain size {} for {:?}",
                            evals.domain().size,
                            gate_type
                        );
                    }

                    if cfg!(test) {
                        let (_, res) = evals
                            .interpolate()
                            .divide_by_vanishing_poly(index.cs.domain.d1)
                            .unwrap();
                        if !res.is_zero() {
                            panic!("Nonzero vanishing polynomial division for {:?}", gate_type);
                        }
                    }
                }
            }

            // scalar multiplication
            {
                let mul8 = VarbaseMul::combined_constraints(&all_alphas).evaluations(&env);
                t8 += &mul8;

                check_constraint!(index, mul8);
            }

            // endoscaling
            {
                let emul8 = EndosclMul::combined_constraints(&all_alphas).evaluations(&env);
                t8 += &emul8;

                check_constraint!(index, emul8);
            }

            // endoscaling scalar computation
            {
                let emulscalar8 =
                    EndomulScalar::combined_constraints(&all_alphas).evaluations(&env);
                t8 += &emulscalar8;

                check_constraint!(index, emulscalar8);
            }

            // poseidon
            {
                let pos8 = Poseidon::combined_constraints(&all_alphas).evaluations(&env);
                t8 += &pos8;

                check_constraint!(index, pos8);
            }

            // chacha
            {
                if index.cs.chacha8.as_ref().is_some() {
                    let chacha0 = ChaCha0::combined_constraints(&all_alphas).evaluations(&env);
                    t4 += &chacha0;

                    let chacha1 = ChaCha1::combined_constraints(&all_alphas).evaluations(&env);
                    t4 += &chacha1;

                    let chacha2 = ChaCha2::combined_constraints(&all_alphas).evaluations(&env);
                    t4 += &chacha2;

                    let chacha_final =
                        ChaChaFinal::combined_constraints(&all_alphas).evaluations(&env);
                    t4 += &chacha_final;

                    check_constraint!(index, chacha0);
                    check_constraint!(index, chacha1);
                    check_constraint!(index, chacha2);
                    check_constraint!(index, chacha_final);
                }
            }

            // lookup
            {
                if let Some(lcs) = index.cs.lookup_constraint_system.as_ref() {
                    let constraints = lookup::constraints::constraints(&lcs.configuration);
                    let constraints_len = u32::try_from(constraints.len())
                        .expect("not expecting a large amount of constraints");
                    let lookup_alphas =
                        all_alphas.get_alphas(ArgumentType::Lookup, constraints_len);

                    // as lookup constraints are computed with the expression framework,
                    // each of them can result in Evaluations of different domains
                    for (ii, (constraint, alpha_pow)) in
                        constraints.into_iter().zip_eq(lookup_alphas).enumerate()
                    {
                        let mut eval = constraint.evaluations(&env);
                        eval.evals.iter_mut().for_each(|x| *x *= alpha_pow);

                        if eval.domain().size == t4.domain().size {
                            t4 += &eval;
                        } else if eval.domain().size == t8.domain().size {
                            t8 += &eval;
                        } else {
                            panic!("Bad evaluation")
                        }

                        check_constraint!(index, format!("lookup constraint #{ii}"), eval);
                    }
                }
            }

            // foreign field addition
            {
                if index.cs.foreign_field_add_selector_poly.is_some() {
                    let foreign_add =
                        ForeignFieldAdd::combined_constraints(&all_alphas).evaluations(&env);
                    t4 += &foreign_add;
                    check_constraint!(index, foreign_add);
                }
            }

            // public polynomial
            let mut f = t4.interpolate() + t8.interpolate();
            f += &public_poly;

            // divide contributions with vanishing polynomial
            let (mut quotient, res) = f
                .divide_by_vanishing_poly(index.cs.domain.d1)
                .ok_or(ProverError::Prover("division by vanishing polynomial"))?;
            if !res.is_zero() {
                return Err(ProverError::Prover(
                    "rest of division by vanishing polynomial",
                ));
            }

            quotient += &bnd; // already divided by Z_H
            quotient
        };

        //~ 1. commit (hiding) to the quotient polynomial $t$
        //~    TODO: specify the dummies
        let t_comm = {
            let mut t_comm = index.srs.commit(&quotient_poly, None, rng);

            let expected_t_size = PERMUTS;
            let dummies = expected_t_size - t_comm.commitment.unshifted.len();
            // Add `dummies` many hiding commitments to the 0 polynomial, since if the
            // number of commitments in `t_comm` is less than the max size, it means that
            // the higher degree coefficients of `t` are 0.
            for _ in 0..dummies {
                let w = <G::ScalarField as UniformRand>::rand(rng);
                t_comm
                    .commitment
                    .unshifted
                    .push(index.srs.h.mul(w).into_affine());
                t_comm.blinders.unshifted.push(w);
            }
            t_comm
        };

        //~ 1. Absorb the the commitment of the quotient polynomial with the Fq-Sponge.
        fq_sponge.absorb_g(&t_comm.commitment.unshifted);

        //~ 1. Sample $\zeta'$ with the Fq-Sponge.
        let zeta_chal = ScalarChallenge(fq_sponge.challenge());

        //~ 1. Derive $\zeta$ from $\zeta'$ using the endomorphism (TODO: specify)
        let zeta = zeta_chal.to_field(endo_r);

        let omega = index.cs.domain.d1.group_gen;
        let zeta_omega = zeta * omega;

        //~ 1. If lookup is used, evaluate the following polynomials at $\zeta$ and $\zeta \omega$:
        if index.cs.lookup_constraint_system.is_some() {
            //~~ - the aggregation polynomial
            let aggreg = lookup_context
                .aggreg_coeffs
                .as_ref()
                .unwrap()
                .to_chunked_polynomial(index.max_poly_size);

            //~~ - the sorted polynomials
            let sorted = lookup_context
                .sorted_coeffs
                .as_ref()
                .unwrap()
                .iter()
                .map(|c| c.to_chunked_polynomial(index.max_poly_size));

            //~~ - the table polynonial
            let joint_table = lookup_context.joint_lookup_table.as_ref().unwrap();
            let joint_table = joint_table.to_chunked_polynomial(index.max_poly_size);

            let lookup_evals = |eval_point: G::ScalarField| {
                let table = joint_table.evaluate_chunks(eval_point);

                // the runtime table polynomial
                let runtime_table = lookup_context.runtime_table.as_ref().map(|rt| {
                    rt.to_chunked_polynomial(index.max_poly_size)
                        .evaluate_chunks(eval_point)
                });

                LookupEvaluations {
                    aggreg: aggreg.evaluate_chunks(eval_point),
                    sorted: sorted
                        .clone()
                        .map(|s| s.evaluate_chunks(eval_point))
                        .collect(),
                    table,
                    runtime: runtime_table,
                }
            };

            lookup_context.eval_zeta = Some(lookup_evals(zeta));
            lookup_context.eval_zeta_omega = Some(lookup_evals(zeta_omega));
        }

        //~ 1. Chunk evaluate the following polynomials at both $\zeta$ and $\zeta \omega$:
        //~~ - $s_i$
        //~~ - $w_i$
        //~~ - $z$
        //~~ - lookup (TODO)
        //~~ - generic selector
        //~~ - poseidon selector
        //~
        //~    By "chunk evaluate" we mean that the evaluation of each polynomial can potentially be a vector of values.
        //~    This is because the index's `max_poly_size` parameter dictates the maximum size of a polynomial in the protocol.
        //~    If a polynomial $f$ exceeds this size, it must be split into several polynomials like so:
        //~    $$f(x) = f_0(x) + x^n f_1(x) + x^{2n} f_2(x) + \cdots$$
        //~
        //~    And the evaluation of such a polynomial is the following list for $x \in {\zeta, \zeta\omega}$:
        //~
        //~    $$(f_0(x), f_1(x), f_2(x), \ldots)$$
        //~
        //~    TODO: do we want to specify more on that? It seems unecessary except for the t polynomial (or if for some reason someone sets that to a low value)
        let chunked_evals = {
            let chunked_evals_zeta = ProofEvaluations::<Vec<G::ScalarField>> {
                s: array_init(|i| {
                    index.cs.sigmam[0..PERMUTS - 1][i]
                        .to_chunked_polynomial(index.max_poly_size)
                        .evaluate_chunks(zeta)
                }),
                w: array_init(|i| {
                    witness_poly[i]
                        .to_chunked_polynomial(index.max_poly_size)
                        .evaluate_chunks(zeta)
                }),

                z: z_poly
                    .to_chunked_polynomial(index.max_poly_size)
                    .evaluate_chunks(zeta),

                lookup: lookup_context.eval_zeta.take(),

                generic_selector: index
                    .cs
                    .genericm
                    .to_chunked_polynomial(index.max_poly_size)
                    .evaluate_chunks(zeta),

                poseidon_selector: index
                    .cs
                    .psm
                    .to_chunked_polynomial(index.max_poly_size)
                    .evaluate_chunks(zeta),
            };
            let chunked_evals_zeta_omega = ProofEvaluations::<Vec<G::ScalarField>> {
                s: array_init(|i| {
                    index.cs.sigmam[0..PERMUTS - 1][i]
                        .to_chunked_polynomial(index.max_poly_size)
                        .evaluate_chunks(zeta_omega)
                }),

                w: array_init(|i| {
                    witness_poly[i]
                        .to_chunked_polynomial(index.max_poly_size)
                        .evaluate_chunks(zeta_omega)
                }),

                z: z_poly
                    .to_chunked_polynomial(index.max_poly_size)
                    .evaluate_chunks(zeta_omega),

                lookup: lookup_context.eval_zeta_omega.take(),

                generic_selector: index
                    .cs
                    .genericm
                    .to_chunked_polynomial(index.max_poly_size)
                    .evaluate_chunks(zeta_omega),

                poseidon_selector: index
                    .cs
                    .psm
                    .to_chunked_polynomial(index.max_poly_size)
                    .evaluate_chunks(zeta_omega),
            };

            [chunked_evals_zeta, chunked_evals_zeta_omega]
        };

        let zeta_to_srs_len = zeta.pow(&[index.max_poly_size as u64]);
        let zeta_omega_to_srs_len = zeta.pow(&[index.max_poly_size as u64]);
        let zeta_to_domain_size = zeta.pow(&[d1_size as u64]);

        //~ 1. Evaluate the same polynomials without chunking them
        //~    (so that each polynomial should correspond to a single value this time).
        let evals = {
            let power_of_eval_points_for_chunks = [zeta_to_srs_len, zeta_omega_to_srs_len];
            &chunked_evals
                .iter()
                .zip(power_of_eval_points_for_chunks.iter()) // (zeta , zeta_omega)
                .map(|(es, &e1)| ProofEvaluations::<G::ScalarField> {
                    s: array_init(|i| DensePolynomial::eval_polynomial(&es.s[i], e1)),
                    w: array_init(|i| DensePolynomial::eval_polynomial(&es.w[i], e1)),
                    z: DensePolynomial::eval_polynomial(&es.z, e1),
                    lookup: es.lookup.as_ref().map(|l| LookupEvaluations {
                        table: DensePolynomial::eval_polynomial(&l.table, e1),
                        aggreg: DensePolynomial::eval_polynomial(&l.aggreg, e1),
                        sorted: l
                            .sorted
                            .iter()
                            .map(|p| DensePolynomial::eval_polynomial(p, e1))
                            .collect(),
                        runtime: l
                            .runtime
                            .as_ref()
                            .map(|p| DensePolynomial::eval_polynomial(p, e1)),
                    }),
                    generic_selector: DensePolynomial::eval_polynomial(&es.generic_selector, e1),
                    poseidon_selector: DensePolynomial::eval_polynomial(&es.poseidon_selector, e1),
                })
                .collect::<Vec<_>>()
        };

        //~ 1. Compute the ft polynomial.
        //~    This is to implement [Maller's optimization](https://o1-labs.github.io/mina-book/crypto/plonk/maller_15.html).
        let ft: DensePolynomial<G::ScalarField> = {
            let f_chunked = {
                // TODO: compute the linearization polynomial in evaluation form so
                // that we can drop the coefficient forms of the index polynomials from
                // the constraint system struct

                // generic (not part of linearization yet)
                let alphas = all_alphas
                    .get_alphas(ArgumentType::Gate(GateType::Generic), generic::CONSTRAINTS);
                let mut f = index
                    .cs
                    .gnrc_lnrz(alphas, &evals[0].w, evals[0].generic_selector)
                    .interpolate();

                // permutation (not part of linearization yet)
                let alphas =
                    all_alphas.get_alphas(ArgumentType::Permutation, permutation::CONSTRAINTS);
                f += &index.cs.perm_lnrz(evals, zeta, beta, gamma, alphas);

                // the circuit polynomial
                let f = {
                    let (_lin_constant, lin) = index.linearization.to_polynomial(&env, zeta, evals);
                    f + lin
                };

                drop(env);

                // see https://o1-labs.github.io/mina-book/crypto/plonk/maller_15.html#the-prover-side
                f.to_chunked_polynomial(index.max_poly_size)
                    .linearize(zeta_to_srs_len)
            };

            let t_chunked = quotient_poly
                .to_chunked_polynomial(index.max_poly_size)
                .linearize(zeta_to_srs_len);

            &f_chunked - &t_chunked.scale(zeta_to_domain_size - G::ScalarField::one())
        };

        //~ 1. construct the blinding part of the ft polynomial commitment
        //~    see https://o1-labs.github.io/mina-book/crypto/plonk/maller_15.html#evaluation-proof-and-blinding-factors
        let blinding_ft = {
            let blinding_t = t_comm.blinders.chunk_blinding(zeta_to_srs_len);
            let blinding_f = G::ScalarField::zero();

            PolyComm {
                // blinding_f - Z_H(zeta) * blinding_t
                unshifted: vec![
                    blinding_f - (zeta_to_domain_size - G::ScalarField::one()) * blinding_t,
                ],
                shifted: None,
            }
        };

        //~ 1. Evaluate the ft polynomial at $\zeta\omega$ only.
        let ft_eval1 = ft.evaluate(&zeta_omega);

        //~ 1. Setup the Fr-Sponge
        let fq_sponge_before_evaluations = fq_sponge.clone();
        let mut fr_sponge = EFrSponge::new(G::sponge_params());

        //~ 1. Squeeze the Fq-sponge and absorb the result with the Fr-Sponge.
        fr_sponge.absorb(&fq_sponge.digest());

        //~ 1. Evaluate the negated public polynomial (if present) at $\zeta$ and $\zeta\omega$.
        let public_evals = if public_poly.is_zero() {
            [Vec::new(), Vec::new()]
        } else {
            [
                vec![public_poly.evaluate(&zeta)],
                vec![public_poly.evaluate(&zeta_omega)],
            ]
        };

        //~ 1. Absorb the unique evaluation of ft: $ft(\zeta\omega)$.
        fr_sponge.absorb(&ft_eval1);

        //~ 1. Absorb all the polynomial evaluations in $\zeta$ and $\zeta\omega$:
        //~~ - the public polynomial
        //~~ - z
        //~~ - generic selector
        //~~ - poseidon selector
        //~~ - the 15 register/witness
        //~~ - 6 sigmas evaluations (the last one is not evaluated)
        fr_sponge.absorb_evaluations(
            [&public_evals[0], &public_evals[1]],
            [&chunked_evals[0], &chunked_evals[1]],
        );

        //~ 1. Sample $v'$ with the Fr-Sponge
        let v_chal = fr_sponge.challenge();

        //~ 1. Derive $v$ from $v'$ using the endomorphism (TODO: specify)
        let v = v_chal.to_field(endo_r);

        //~ 1. Sample $u'$ with the Fr-Sponge
        let u_chal = fr_sponge.challenge();

        //~ 1. Derive $u$ from $u'$ using the endomorphism (TODO: specify)
        let u = u_chal.to_field(endo_r);

        //~ 1. Create a list of all polynomials that will require evaluations
        //~    (and evaluation proofs) in the protocol.
        //~    First, include the previous challenges, in case we are in a recursive prover.
        let non_hiding = |d1_size: usize| PolyComm {
            unshifted: vec![G::ScalarField::zero(); d1_size],
            shifted: None,
        };

        let polys = prev_challenges
            .iter()
            .map(|RecursionChallenge { chals, comm }| {
                (
                    DensePolynomial::from_coefficients_vec(b_poly_coefficients(chals)),
                    comm.unshifted.len(),
                )
            })
            .collect::<Vec<_>>();

        let mut polynomials = polys
            .iter()
            .map(|(p, d1_size)| (p, None, non_hiding(*d1_size)))
            .collect::<Vec<_>>();

        //~ 1. Then, include:
        //~~ - the negated public polynomial
        //~~ - the ft polynomial
        //~~ - the permutation aggregation polynomial z polynomial
        //~~ - the generic selector
        //~~ - the poseidon selector
        //~~ - the 15 registers/witness columns
        //~~ - the 6 sigmas
        //~~ - optionally, the runtime table
        polynomials.extend(vec![(&public_poly, None, non_hiding(1))]);
        polynomials.extend(vec![(&ft, None, blinding_ft)]);
        polynomials.extend(vec![(&z_poly, None, z_comm.blinders)]);
        polynomials.extend(vec![(&index.cs.genericm, None, non_hiding(1))]);
        polynomials.extend(vec![(&index.cs.psm, None, non_hiding(1))]);
        polynomials.extend(
            witness_poly
                .iter()
                .zip(w_comm.iter())
                .map(|(w, c)| (w, None, c.blinders.clone()))
                .collect::<Vec<_>>(),
        );
        polynomials.extend(
            index.cs.sigmam[0..PERMUTS - 1]
                .iter()
                .map(|w| (w, None, non_hiding(1)))
                .collect::<Vec<_>>(),
        );

        // if using lookup
        if let Some(lcs) = &index.cs.lookup_constraint_system {
            // add the sorted polynomials
            let sorted_poly = lookup_context.sorted_coeffs.as_ref().unwrap();
            let sorted_comms = lookup_context.sorted_comms.as_ref().unwrap();

            for (poly, comm) in sorted_poly.iter().zip(sorted_comms) {
                polynomials.push((poly, None, comm.blinders.clone()));
            }

            // add the aggreg polynomial
            let aggreg_poly = lookup_context.aggreg_coeffs.as_ref().unwrap();
            let aggreg_comm = lookup_context.aggreg_comm.as_ref().unwrap();
            polynomials.push((aggreg_poly, None, aggreg_comm.blinders.clone()));

            // add the combined table polynomial
            let table_blinding = if lcs.runtime_selector.is_some() {
                let runtime_comm = lookup_context.runtime_table_comm.as_ref().unwrap();
                let joint_combiner = lookup_context.joint_combiner.as_ref().unwrap();

                let blinding = runtime_comm.blinders.unshifted[0];

                PolyComm {
                    unshifted: vec![*joint_combiner * blinding],
                    shifted: None,
                }
            } else {
                non_hiding(1)
            };

            let joint_lookup_table = lookup_context.joint_lookup_table.as_ref().unwrap();

            polynomials.push((joint_lookup_table, None, table_blinding));

            // add the runtime table polynomial
            if lcs.runtime_selector.is_some() {
                let runtime_table_comm = lookup_context.runtime_table_comm.as_ref().unwrap();
                let runtime_table = lookup_context.runtime_table.as_ref().unwrap();

                polynomials.push((runtime_table, None, runtime_table_comm.blinders.clone()));
            }
        }

        //~ 1. Create an aggregated evaluation proof for all of these polynomials at $\zeta$ and $\zeta\omega$ using $u$ and $v$.
        let proof = index.srs.open(
            group_map,
            &polynomials,
            &[zeta, zeta_omega],
            v,
            u,
            fq_sponge_before_evaluations,
            rng,
        );

        let lookup = lookup_context
            .aggreg_comm
            .zip(lookup_context.sorted_comms)
            .map(|(a, s)| LookupCommitments {
                aggreg: a.commitment,
                sorted: s.iter().map(|c| c.commitment.clone()).collect(),
                runtime: lookup_context.runtime_table_comm.map(|x| x.commitment),
            });

        Ok(Self {
            commitments: ProverCommitments {
                w_comm: array_init(|i| w_comm[i].commitment.clone()),
                z_comm: z_comm.commitment,
                t_comm: t_comm.commitment,
                lookup,
            },
            proof,
            evals: chunked_evals,
            ft_eval1,
            public,
            prev_challenges,
        })
    }
}

#[cfg(feature = "ocaml_types")]
pub mod caml {
    use super::*;
    use crate::proof::caml::{CamlProofEvaluations, CamlRecursionChallenge};
    use ark_ec::AffineCurve;
    use commitment_dlog::commitment::caml::{CamlOpeningProof, CamlPolyComm};

    //
    // CamlProverProof<CamlG, CamlF>
    //

    #[derive(ocaml::IntoValue, ocaml::FromValue, ocaml_gen::Struct)]
    pub struct CamlProverProof<CamlG, CamlF> {
        pub commitments: CamlProverCommitments<CamlG>,
        pub proof: CamlOpeningProof<CamlG, CamlF>,
        // OCaml doesn't have sized arrays, so we have to convert to a tuple..
        pub evals: (CamlProofEvaluations<CamlF>, CamlProofEvaluations<CamlF>),
        pub ft_eval1: CamlF,
        pub public: Vec<CamlF>,
        pub prev_challenges: Vec<CamlRecursionChallenge<CamlG, CamlF>>, //Vec<(Vec<CamlF>, CamlPolyComm<CamlG>)>,
    }

    //
    // CamlProverCommitments<CamlG>
    //

    #[derive(Clone, ocaml::IntoValue, ocaml::FromValue, ocaml_gen::Struct)]
    pub struct CamlLookupCommitments<CamlG> {
        pub sorted: Vec<CamlPolyComm<CamlG>>,
        pub aggreg: CamlPolyComm<CamlG>,
        pub runtime: Option<CamlPolyComm<CamlG>>,
    }

    #[allow(clippy::type_complexity)]
    #[derive(Clone, ocaml::IntoValue, ocaml::FromValue, ocaml_gen::Struct)]
    pub struct CamlProverCommitments<CamlG> {
        // polynomial commitments
        pub w_comm: (
            CamlPolyComm<CamlG>,
            CamlPolyComm<CamlG>,
            CamlPolyComm<CamlG>,
            CamlPolyComm<CamlG>,
            CamlPolyComm<CamlG>,
            CamlPolyComm<CamlG>,
            CamlPolyComm<CamlG>,
            CamlPolyComm<CamlG>,
            CamlPolyComm<CamlG>,
            CamlPolyComm<CamlG>,
            CamlPolyComm<CamlG>,
            CamlPolyComm<CamlG>,
            CamlPolyComm<CamlG>,
            CamlPolyComm<CamlG>,
            CamlPolyComm<CamlG>,
        ),
        pub z_comm: CamlPolyComm<CamlG>,
        pub t_comm: CamlPolyComm<CamlG>,
        pub lookup: Option<CamlLookupCommitments<CamlG>>,
    }

    // These implementations are handy for conversions such as:
    // InternalType <-> Ocaml::Value
    //
    // It does this by hiding the required middle conversion step:
    // InternalType <-> CamlInternalType <-> Ocaml::Value
    //
    // Note that some conversions are not always possible to shorten,
    // because we don't always know how to convert the types.
    // For example, to implement the conversion
    // ProverCommitments<G> -> CamlProverCommitments<CamlG>
    // we need to know how to convert G to CamlG.
    // we don't know that information, unless we implemented some trait (e.g. ToCaml)
    // we can do that, but instead we implemented the From trait for the reverse operations (From<G> for CamlG).
    // it reduces the complexity, but forces us to do the conversion in two phases instead of one.

    //
    // CamlLookupCommitments<CamlG> <-> LookupCommitments<G>
    //

    impl<G, CamlG> From<LookupCommitments<G>> for CamlLookupCommitments<CamlG>
    where
        G: AffineCurve,
        CamlPolyComm<CamlG>: From<PolyComm<G>>,
    {
        fn from(
            LookupCommitments {
                aggreg,
                sorted,
                runtime,
            }: LookupCommitments<G>,
        ) -> Self {
            Self {
                aggreg: aggreg.into(),
                sorted: sorted.into_iter().map(Into::into).collect(),
                runtime: runtime.map(Into::into),
            }
        }
    }

    impl<G, CamlG> From<CamlLookupCommitments<CamlG>> for LookupCommitments<G>
    where
        G: AffineCurve,
        PolyComm<G>: From<CamlPolyComm<CamlG>>,
    {
        fn from(
            CamlLookupCommitments {
                aggreg,
                sorted,
                runtime,
            }: CamlLookupCommitments<CamlG>,
        ) -> LookupCommitments<G> {
            LookupCommitments {
                aggreg: aggreg.into(),
                sorted: sorted.into_iter().map(Into::into).collect(),
                runtime: runtime.map(Into::into),
            }
        }
    }

    //
    // CamlProverCommitments<CamlG> <-> ProverCommitments<G>
    //

    impl<G, CamlG> From<ProverCommitments<G>> for CamlProverCommitments<CamlG>
    where
        G: AffineCurve,
        CamlPolyComm<CamlG>: From<PolyComm<G>>,
    {
        fn from(prover_comm: ProverCommitments<G>) -> Self {
            let [w_comm0, w_comm1, w_comm2, w_comm3, w_comm4, w_comm5, w_comm6, w_comm7, w_comm8, w_comm9, w_comm10, w_comm11, w_comm12, w_comm13, w_comm14] =
                prover_comm.w_comm;
            Self {
                w_comm: (
                    w_comm0.into(),
                    w_comm1.into(),
                    w_comm2.into(),
                    w_comm3.into(),
                    w_comm4.into(),
                    w_comm5.into(),
                    w_comm6.into(),
                    w_comm7.into(),
                    w_comm8.into(),
                    w_comm9.into(),
                    w_comm10.into(),
                    w_comm11.into(),
                    w_comm12.into(),
                    w_comm13.into(),
                    w_comm14.into(),
                ),
                z_comm: prover_comm.z_comm.into(),
                t_comm: prover_comm.t_comm.into(),
                lookup: prover_comm.lookup.map(Into::into),
            }
        }
    }

    impl<G, CamlG> From<CamlProverCommitments<CamlG>> for ProverCommitments<G>
    where
        G: AffineCurve,
        PolyComm<G>: From<CamlPolyComm<CamlG>>,
    {
        fn from(caml_prover_comm: CamlProverCommitments<CamlG>) -> ProverCommitments<G> {
            let (
                w_comm0,
                w_comm1,
                w_comm2,
                w_comm3,
                w_comm4,
                w_comm5,
                w_comm6,
                w_comm7,
                w_comm8,
                w_comm9,
                w_comm10,
                w_comm11,
                w_comm12,
                w_comm13,
                w_comm14,
            ) = caml_prover_comm.w_comm;
            ProverCommitments {
                w_comm: [
                    w_comm0.into(),
                    w_comm1.into(),
                    w_comm2.into(),
                    w_comm3.into(),
                    w_comm4.into(),
                    w_comm5.into(),
                    w_comm6.into(),
                    w_comm7.into(),
                    w_comm8.into(),
                    w_comm9.into(),
                    w_comm10.into(),
                    w_comm11.into(),
                    w_comm12.into(),
                    w_comm13.into(),
                    w_comm14.into(),
                ],
                z_comm: caml_prover_comm.z_comm.into(),
                t_comm: caml_prover_comm.t_comm.into(),
                lookup: caml_prover_comm.lookup.map(Into::into),
            }
        }
    }

    //
    // ProverProof<G> <-> CamlProverProof<CamlG, CamlF>
    //

    impl<G, CamlG, CamlF> From<ProverProof<G>> for CamlProverProof<CamlG, CamlF>
    where
        G: AffineCurve,
        CamlG: From<G>,
        CamlF: From<G::ScalarField>,
    {
        fn from(pp: ProverProof<G>) -> Self {
            Self {
                commitments: pp.commitments.into(),
                proof: pp.proof.into(),
                evals: (pp.evals[0].clone().into(), pp.evals[1].clone().into()),
                ft_eval1: pp.ft_eval1.into(),
                public: pp.public.into_iter().map(Into::into).collect(),
                prev_challenges: pp.prev_challenges.into_iter().map(Into::into).collect(),
            }
        }
    }

    impl<G, CamlG, CamlF> From<CamlProverProof<CamlG, CamlF>> for ProverProof<G>
    where
        G: AffineCurve + From<CamlG>,
        G::ScalarField: From<CamlF>,
    {
        fn from(caml_pp: CamlProverProof<CamlG, CamlF>) -> ProverProof<G> {
            ProverProof {
                commitments: caml_pp.commitments.into(),
                proof: caml_pp.proof.into(),
                evals: [caml_pp.evals.0.into(), caml_pp.evals.1.into()],
                ft_eval1: caml_pp.ft_eval1.into(),
                public: caml_pp.public.into_iter().map(Into::into).collect(),
                prev_challenges: caml_pp
                    .prev_challenges
                    .into_iter()
                    .map(Into::into)
                    .collect(),
            }
        }
    }
}<|MERGE_RESOLUTION|>--- conflicted
+++ resolved
@@ -13,15 +13,14 @@
             complete_add::CompleteAdd,
             endomul_scalar::EndomulScalar,
             endosclmul::EndosclMul,
-<<<<<<< HEAD
-            foreign_field_mul, generic, permutation,
-=======
-            foreign_field_add::{self, circuitgates::ForeignFieldAdd},
+            foreign_field_mul::{self, circuitgates::ForeignFieldMul},
             generic, permutation,
->>>>>>> 063ca22c
             permutation::ZK_ROWS,
             poseidon::Poseidon,
-            range_check,
+            range_check::{
+                self,
+                circuitgates::{RangeCheck0, RangeCheck1},
+            },
             varbasemul::VarbaseMul,
         },
         wires::{COLUMNS, PERMUTS},
@@ -613,15 +612,6 @@
                 );
             }
 
-            if let Some(selector) = index.cs.foreign_field_add_selector_poly.as_ref() {
-                index_evals.extend(
-                    foreign_field_add::gadget::circuit_gates()
-                        .iter()
-                        .enumerate()
-                        .map(|(_, gate_type)| (*gate_type, &selector.eval8)),
-                );
-            }
-
             let mds = &G::sponge_params().mds;
             Environment {
                 constants: Constants {
@@ -631,11 +621,7 @@
                     joint_combiner: lookup_context.joint_combiner,
                     endo_coefficient: index.cs.endo,
                     mds,
-<<<<<<< HEAD
-                    foreign_field_modulus: index.cs.foreign_field_modulus.clone(),
-=======
                     foreign_field_modulus: index.cs.foreign_field_modulus,
->>>>>>> 063ca22c
                 },
                 witness: &lagrange.d8.this.w,
                 coefficient: &index.cs.coefficients8,
@@ -683,70 +669,6 @@
                 (perm, bnd)
             };
 
-            if index.cs.range_check_selector_polys.is_some() {
-                // Range check gate
-                for gate_type in range_check::gadget::circuit_gates() {
-                    let expr =
-                        range_check::gadget::circuit_gate_constraints(gate_type, &all_alphas);
-                    let evals = expr.evaluations(&env);
-                    if evals.domain().size == t4.domain().size {
-                        t4 += &evals;
-                    } else if evals.domain().size == t8.domain().size {
-                        t8 += &evals;
-                    } else {
-                        panic!(
-                            "Bad evaluation domain size {} for {:?}",
-                            evals.domain().size,
-                            gate_type
-                        );
-                    }
-
-                    if cfg!(test) {
-                        let (_, res) = evals
-                            .interpolate()
-                            .divide_by_vanishing_poly(index.cs.domain.d1)
-                            .unwrap();
-                        if !res.is_zero() {
-                            panic!("Nonzero vanishing polynomial division for {:?}", gate_type);
-                        }
-                    }
-                }
-            }
-
-            if index.cs.foreign_field_mul_selector_poly.is_some() {
-                assert!(!index.cs.foreign_field_modulus.is_empty());
-
-                // foreign field multiplication
-                for gate_type in foreign_field_mul::gadget::circuit_gates() {
-                    let expr =
-                        foreign_field_mul::gadget::circuit_gate_constraints(gate_type, &all_alphas);
-
-                    let evals = expr.evaluations(&env);
-
-                    if evals.domain().size == t4.domain().size {
-                        t4 += &evals;
-                    } else if evals.domain().size == t8.domain().size {
-                        t8 += &evals;
-                    } else {
-                        panic!(
-                            "Bad evaluation domain size {} for {:?}",
-                            evals.domain().size,
-                            gate_type
-                        );
-                    }
-
-                    if cfg!(test) {
-                        let (_, res) = evals
-                            .interpolate()
-                            .divide_by_vanishing_poly(index.cs.domain.d1)
-                            .unwrap();
-                        if !res.is_zero() {
-                            panic!("Nonzero vanishing polynomial division for {:?}", gate_type);
-                        }
-                    }
-                }
-            }
-
             // scalar multiplication
             {
                 let mul8 = VarbaseMul::combined_constraints(&all_alphas).evaluations(&env);
@@ -800,6 +722,30 @@
                     check_constraint!(index, chacha1);
                     check_constraint!(index, chacha2);
                     check_constraint!(index, chacha_final);
+                }
+            }
+
+            // range check gates
+            if index.cs.range_check_selector_polys.is_some() {
+                for gate_type in range_check::gadget::circuit_gates() {
+                    let range =
+                        range_check::gadget::circuit_gate_constraints(gate_type, &all_alphas)
+                            .evaluations(&env);
+                    assert_eq!(range.domain().size, t8.domain().size);
+                    t8 += &range;
+                    check_constraint!(index, range);
+                }
+            }
+
+            // foreign field multiplication
+            {
+                if index.cs.foreign_field_mul_selector_poly.is_some() {
+                    assert!(index.cs.foreign_field_modulus.is_some());
+                    let ffmul =
+                        ForeignFieldMul::combined_constraints(&all_alphas).evaluations(&env);
+                    assert_eq!(ffmul.domain().size, t4.domain().size);
+                    t4 += &ffmul;
+                    check_constraint!(index, ffmul);
                 }
             }
 
@@ -830,16 +776,6 @@
 
                         check_constraint!(index, format!("lookup constraint #{ii}"), eval);
                     }
-                }
-            }
-
-            // foreign field addition
-            {
-                if index.cs.foreign_field_add_selector_poly.is_some() {
-                    let foreign_add =
-                        ForeignFieldAdd::combined_constraints(&all_alphas).evaluations(&env);
-                    t4 += &foreign_add;
-                    check_constraint!(index, foreign_add);
                 }
             }
 
