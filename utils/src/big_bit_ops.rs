//! This module provides a set of functions to perform bit operations on big integers.
//! In particular, it gives XOR and NOT for BigUint.
use num_bigint::BigUint;
use rand::Rng;
<<<<<<< HEAD
<<<<<<< HEAD
use std::cmp::{max, Ordering};

/// Exclusive or of the bits of two BigUint inputs
pub fn big_xor(input1: &BigUint, input2: &BigUint) -> BigUint {
    // Pad to equal size in bytes
    let bytes1 = input1.to_bytes_le().len();
    let bytes2 = input2.to_bytes_le().len();
    let in1 = vectorize(input1, bytes2);
    let in2 = vectorize(input2, bytes1);
=======
use std::cmp::max;
=======
use std::cmp::{max, Ordering};
>>>>>>> 124ee688

/// Exclusive or of the bits of two BigUint inputs
pub fn big_xor(input1: &BigUint, input2: &BigUint) -> BigUint {
    // Pad to equal size in bytes
    let bytes1 = input1.to_bytes_le().len();
    let bytes2 = input2.to_bytes_le().len();
<<<<<<< HEAD
    let in2 = if bytes1 > bytes2 {
        pad(input2, bytes1 - bytes2)
    } else {
        input2.to_bytes_le()
    };
    let in1 = if bytes2 > bytes1 {
        pad(input1, bytes2 - bytes1)
    } else {
        input1.to_bytes_le()
    };
>>>>>>> 812baa88f807f1a3806c8b2e01367181bf842ebb
=======
    let in1 = vectorize(input1, bytes2);
    let in2 = vectorize(input2, bytes1);
>>>>>>> 124ee688
    BigUint::from_bytes_le(
        &in1.iter()
            .zip(in2.iter())
            .map(|(b1, b2)| b1 ^ b2)
            .collect::<Vec<u8>>(),
    )
}

<<<<<<< HEAD
<<<<<<< HEAD
=======
>>>>>>> 124ee688
/// Conjunction of the bits of two BigUint inputs for a given number of bytes
pub fn big_and(input1: &BigUint, input2: &BigUint, bytes: usize) -> BigUint {
    let in1 = vectorize(input1, bytes);
    let in2 = vectorize(input2, bytes);
    BigUint::from_bytes_le(
        &in1.iter()
            .zip(in2.iter())
            .map(|(b1, b2)| b1 & b2)
            .collect::<Vec<u8>>(),
    )
}

<<<<<<< HEAD
=======
>>>>>>> 812baa88f807f1a3806c8b2e01367181bf842ebb
=======
>>>>>>> 124ee688
/// returns the minimum number of bits required to represent a BigUint
pub fn big_bits(input: &BigUint) -> usize {
    if input.to_bytes_le() == [0u8] {
        1
    } else {
        input.bits() as usize
    }
}

/// Negate the bits of a BigUint input
/// If it provides a larger desired `bits` than the input length then it takes the padded input of `bits` length.
/// Otherwise it only takes the bits of the input.
pub fn big_not(input: &BigUint, bits: Option<u32>) -> BigUint {
    // pad if needed / desired
    // first get the number of bits of the input,
    // take into account that BigUint::bits() returns 0 if the input is 0
    let in_bits = big_bits(input) as usize;
    let bits = max(in_bits, bits.unwrap_or(0) as usize);
    // build vector of bits in little endian (least significant bit in position 0)
    let mut bit_vec = vec![];
    // negate each of the bits of the input
    (0..bits).for_each(|i| bit_vec.push(!bit_at(input, i as u32)));
    le_bitvec_to_biguint(&bit_vec)
}

/// Produces a random BigUint of a given number of bits
pub fn big_random(bits: usize) -> BigUint {
    if bits == 0 {
        panic!("Cannot generate a random number of 0 bits");
    }
    let bytes = bits / 8;
    let extra = bits % 8;
    let mut big = (0..bytes)
        .map(|_| rand::thread_rng().gen_range(0..255))
        .collect::<Vec<u8>>();
    if extra > 0 {
        big.push(rand::thread_rng().gen_range(0..2u8.pow(extra as u32)));
    }
    BigUint::from_bytes_le(&big)
}

// Returns the bit value of a BigUint input at a certain position or zero
fn bit_at(input: &BigUint, index: u32) -> bool {
    if input.bit(index as u64) {
        ((input / BigUint::from(2u8).pow(index)) % BigUint::from(2u32)) == BigUint::from(1u32)
    } else {
        false
    }
}

<<<<<<< HEAD
<<<<<<< HEAD
=======
>>>>>>> 124ee688
// Returns a BigUint as a Vec<u8> padded with zeros to a certain number of bytes
// Panics if bytes < input.len()
fn vectorize(input: &BigUint, bytes: usize) -> Vec<u8> {
    let bytes_inp = input.to_bytes_le().len();
    match bytes.cmp(&bytes_inp) {
        Ordering::Greater => pad(input, bytes - bytes_inp),
        Ordering::Equal => input.to_bytes_le(),
        Ordering::Less => panic!("Desired length of the input is smaller than the length"),
    }
}

<<<<<<< HEAD
=======
>>>>>>> 812baa88f807f1a3806c8b2e01367181bf842ebb
=======
>>>>>>> 124ee688
// Pads an input with a number of bytes
fn pad(input: &BigUint, bytes: usize) -> Vec<u8> {
    let mut padded = input.to_bytes_le().to_vec();
    padded.resize(bytes + padded.len(), 0u8);
    padded
}

// Transforms a vector of bits in little endian to a BigUint
fn le_bitvec_to_biguint(input: &[bool]) -> BigUint {
    let mut bigvalue = BigUint::from(0u8);
    let mut power = BigUint::from(1u8);
    for bit in input {
        bigvalue += power.clone() * BigUint::from(*bit as u8);
        power *= BigUint::from(2u8);
    }
    bigvalue
}

#[cfg(test)]
mod tests {

    use super::*;

    #[test]
    fn test_xor_256bits() {
        let input1: Vec<u8> = vec![
            123, 18, 7, 249, 123, 134, 183, 124, 11, 37, 29, 2, 76, 29, 3, 1, 100, 101, 102, 103,
            104, 105, 106, 107, 108, 109, 110, 111, 112, 113, 114, 115, 200, 201, 202, 203, 204,
            205, 206, 207, 208, 209, 210, 211, 212, 213, 214, 215,
        ];
        let input2: Vec<u8> = vec![
            33, 76, 13, 224, 2, 0, 21, 96, 131, 137, 229, 200, 128, 255, 127, 15, 1, 2, 3, 4, 5, 6,
            7, 8, 9, 10, 11, 12, 13, 14, 15, 16, 80, 81, 82, 93, 94, 95, 76, 77, 78, 69, 60, 61,
            52, 53, 54, 45,
        ];
        let output: Vec<u8> = vec![
            90, 94, 10, 25, 121, 134, 162, 28, 136, 172, 248, 202, 204, 226, 124, 14, 101, 103,
            101, 99, 109, 111, 109, 99, 101, 103, 101, 99, 125, 127, 125, 99, 152, 152, 152, 150,
            146, 146, 130, 130, 158, 148, 238, 238, 224, 224, 224, 250,
        ];
        assert_eq!(
            big_xor(
                &BigUint::from_bytes_le(&input1),
                &BigUint::from_bytes_le(&input2)
            ),
            BigUint::from_bytes_le(&output)
        );
    }

    #[test]
    fn test_and_256bits() {
        let input1: Vec<u8> = vec![
            123, 18, 7, 249, 123, 134, 183, 124, 11, 37, 29, 2, 76, 29, 3, 1, 100, 101, 102, 103,
            104, 105, 106, 107, 108, 109, 110, 111, 112, 113, 114, 115, 200, 201, 202, 203, 204,
            205, 206, 207, 208, 209, 210, 211, 212, 213, 214, 215,
        ];
        let input2: Vec<u8> = vec![
            33, 76, 13, 224, 2, 0, 21, 96, 131, 137, 229, 200, 128, 255, 127, 15, 1, 2, 3, 4, 5, 6,
            7, 8, 9, 10, 11, 12, 13, 14, 15, 16, 80, 81, 82, 93, 94, 95, 76, 77, 78, 69, 60, 61,
            52, 53, 54, 45,
        ];
        let output: Vec<u8> = vec![
            33, 0, 5, 224, 2, 0, 21, 96, 3, 1, 5, 0, 0, 29, 3, 1, 0, 0, 2, 4, 0, 0, 2, 8, 8, 8, 10,
            12, 0, 0, 2, 16, 64, 65, 66, 73, 76, 77, 76, 77, 64, 65, 16, 17, 20, 21, 22, 5,
        ];
        assert_eq!(
            big_and(
                &BigUint::from_bytes_le(&input1),
                &BigUint::from_bytes_le(&input2),
                256,
            ),
            BigUint::from_bytes_le(&output)
        );
    }

    #[test]
    fn test_xor_all_byte() {
        for byte1 in 0..256 {
            for byte2 in 0..256 {
                let input1 = BigUint::from(byte1 as u8);
                let input2 = BigUint::from(byte2 as u8);
                assert_eq!(
                    big_xor(&input1, &input2),
                    BigUint::from((byte1 ^ byte2) as u8)
                );
            }
        }
    }

    #[test]
    fn test_not_all_byte() {
        for byte in 0..256 {
            let input = BigUint::from(byte as u8);
            let negated = BigUint::from(!byte as u8); // full 8 bits
            assert_eq!(big_not(&input, Some(8)), negated); // full byte
            let bits = big_bits(&input);
            let min_negated = 2u32.pow(bits as u32) - 1 - byte;
            assert_eq!(big_not(&input, None), BigUint::from(min_negated)); // only up to needed
        }
    }
}<|MERGE_RESOLUTION|>--- conflicted
+++ resolved
@@ -2,8 +2,6 @@
 //! In particular, it gives XOR and NOT for BigUint.
 use num_bigint::BigUint;
 use rand::Rng;
-<<<<<<< HEAD
-<<<<<<< HEAD
 use std::cmp::{max, Ordering};
 
 /// Exclusive or of the bits of two BigUint inputs
@@ -13,33 +11,6 @@
     let bytes2 = input2.to_bytes_le().len();
     let in1 = vectorize(input1, bytes2);
     let in2 = vectorize(input2, bytes1);
-=======
-use std::cmp::max;
-=======
-use std::cmp::{max, Ordering};
->>>>>>> 124ee688
-
-/// Exclusive or of the bits of two BigUint inputs
-pub fn big_xor(input1: &BigUint, input2: &BigUint) -> BigUint {
-    // Pad to equal size in bytes
-    let bytes1 = input1.to_bytes_le().len();
-    let bytes2 = input2.to_bytes_le().len();
-<<<<<<< HEAD
-    let in2 = if bytes1 > bytes2 {
-        pad(input2, bytes1 - bytes2)
-    } else {
-        input2.to_bytes_le()
-    };
-    let in1 = if bytes2 > bytes1 {
-        pad(input1, bytes2 - bytes1)
-    } else {
-        input1.to_bytes_le()
-    };
->>>>>>> 812baa88f807f1a3806c8b2e01367181bf842ebb
-=======
-    let in1 = vectorize(input1, bytes2);
-    let in2 = vectorize(input2, bytes1);
->>>>>>> 124ee688
     BigUint::from_bytes_le(
         &in1.iter()
             .zip(in2.iter())
@@ -48,27 +19,6 @@
     )
 }
 
-<<<<<<< HEAD
-<<<<<<< HEAD
-=======
->>>>>>> 124ee688
-/// Conjunction of the bits of two BigUint inputs for a given number of bytes
-pub fn big_and(input1: &BigUint, input2: &BigUint, bytes: usize) -> BigUint {
-    let in1 = vectorize(input1, bytes);
-    let in2 = vectorize(input2, bytes);
-    BigUint::from_bytes_le(
-        &in1.iter()
-            .zip(in2.iter())
-            .map(|(b1, b2)| b1 & b2)
-            .collect::<Vec<u8>>(),
-    )
-}
-
-<<<<<<< HEAD
-=======
->>>>>>> 812baa88f807f1a3806c8b2e01367181bf842ebb
-=======
->>>>>>> 124ee688
 /// returns the minimum number of bits required to represent a BigUint
 pub fn big_bits(input: &BigUint) -> usize {
     if input.to_bytes_le() == [0u8] {
@@ -81,7 +31,7 @@
 /// Negate the bits of a BigUint input
 /// If it provides a larger desired `bits` than the input length then it takes the padded input of `bits` length.
 /// Otherwise it only takes the bits of the input.
-pub fn big_not(input: &BigUint, bits: Option<u32>) -> BigUint {
+pub fn big_not(input: &BigUint, bits: Option<usize>) -> BigUint {
     // pad if needed / desired
     // first get the number of bits of the input,
     // take into account that BigUint::bits() returns 0 if the input is 0
@@ -119,10 +69,6 @@
     }
 }
 
-<<<<<<< HEAD
-<<<<<<< HEAD
-=======
->>>>>>> 124ee688
 // Returns a BigUint as a Vec<u8> padded with zeros to a certain number of bytes
 // Panics if bytes < input.len()
 fn vectorize(input: &BigUint, bytes: usize) -> Vec<u8> {
@@ -134,11 +80,6 @@
     }
 }
 
-<<<<<<< HEAD
-=======
->>>>>>> 812baa88f807f1a3806c8b2e01367181bf842ebb
-=======
->>>>>>> 124ee688
 // Pads an input with a number of bytes
 fn pad(input: &BigUint, bytes: usize) -> Vec<u8> {
     let mut padded = input.to_bytes_le().to_vec();
@@ -189,32 +130,6 @@
     }
 
     #[test]
-    fn test_and_256bits() {
-        let input1: Vec<u8> = vec![
-            123, 18, 7, 249, 123, 134, 183, 124, 11, 37, 29, 2, 76, 29, 3, 1, 100, 101, 102, 103,
-            104, 105, 106, 107, 108, 109, 110, 111, 112, 113, 114, 115, 200, 201, 202, 203, 204,
-            205, 206, 207, 208, 209, 210, 211, 212, 213, 214, 215,
-        ];
-        let input2: Vec<u8> = vec![
-            33, 76, 13, 224, 2, 0, 21, 96, 131, 137, 229, 200, 128, 255, 127, 15, 1, 2, 3, 4, 5, 6,
-            7, 8, 9, 10, 11, 12, 13, 14, 15, 16, 80, 81, 82, 93, 94, 95, 76, 77, 78, 69, 60, 61,
-            52, 53, 54, 45,
-        ];
-        let output: Vec<u8> = vec![
-            33, 0, 5, 224, 2, 0, 21, 96, 3, 1, 5, 0, 0, 29, 3, 1, 0, 0, 2, 4, 0, 0, 2, 8, 8, 8, 10,
-            12, 0, 0, 2, 16, 64, 65, 66, 73, 76, 77, 76, 77, 64, 65, 16, 17, 20, 21, 22, 5,
-        ];
-        assert_eq!(
-            big_and(
-                &BigUint::from_bytes_le(&input1),
-                &BigUint::from_bytes_le(&input2),
-                256,
-            ),
-            BigUint::from_bytes_le(&output)
-        );
-    }
-
-    #[test]
     fn test_xor_all_byte() {
         for byte1 in 0..256 {
             for byte2 in 0..256 {
