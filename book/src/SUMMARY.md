--- conflicted
+++ resolved
@@ -67,13 +67,9 @@
 - [RFC 1: Final check](./plonk/final_check.md)
 - [RFC 2: Maller's optimization for kimchi](./plonk/maller_15.md)
 - [RFC 3: Plookup integration in kimchi](./rfcs/3-lookup.md)
-<<<<<<< HEAD
+- [RFC 4: Foreign Field Addition](./rfcs/ffadd.md)
 - [RFC 5: Foreign Field Multiplication](./rfcs/ffmul.md)
 
-=======
-- [RFC 4: Foreign Field Addition](./rfcs/ffadd.md)
-  
->>>>>>> 8fc1bd50
 # Specifications
 
 - [Poseidon hash](./specs/poseidon.md)
