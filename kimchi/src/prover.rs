//! This module implements prover's zk-proof primitive.

use crate::{
    circuits::{
        argument::{Argument, ArgumentType},
        expr::{l0_1, Constants, Environment, LookupEnvironment},
        gate::GateType,
        lookup::{
            self, lookups::LookupsUsed, runtime_tables::RuntimeTable, tables::combine_table_entry,
        },
        polynomials::{
            chacha::{ChaCha0, ChaCha1, ChaCha2, ChaChaFinal},
            complete_add::CompleteAdd,
            endomul_scalar::EndomulScalar,
            endosclmul::EndosclMul,
<<<<<<< HEAD
            foreign_field_add::{self, circuitgates::ForeignFieldAdd},
            generic, permutation,
            permutation::ZK_ROWS,
            poseidon::Poseidon,
            range_check::{
                self,
                circuitgates::{RangeCheck0, RangeCheck1},
            },
=======
            foreign_field_add, foreign_field_mul, generic, permutation,
            permutation::ZK_ROWS,
            poseidon::Poseidon,
            range_check::{self},
>>>>>>> 46bff89b
            varbasemul::VarbaseMul,
            xor::Xor16,
        },
        wires::{COLUMNS, PERMUTS},
    },
    curve::KimchiCurve,
    error::ProverError,
    plonk_sponge::FrSponge,
    proof::{
        LookupCommitments, LookupEvaluations, PointEvaluations, ProofEvaluations,
        ProverCommitments, ProverProof, RecursionChallenge,
    },
    prover_index::ProverIndex,
};
use ark_ec::ProjectiveCurve;
use ark_ff::{FftField, Field, One, PrimeField, UniformRand, Zero};
use ark_poly::{
    univariate::DensePolynomial, EvaluationDomain, Evaluations, Polynomial,
    Radix2EvaluationDomain as D, UVPolynomial,
};
use commitment_dlog::commitment::{
    absorb_commitment, b_poly_coefficients, BlindedCommitment, CommitmentCurve, PolyComm,
};
use itertools::Itertools;
use mina_poseidon::{sponge::ScalarChallenge, FqSponge};
use o1_utils::ExtendedDensePolynomial as _;
use rayon::prelude::*;
use std::array;
use std::collections::HashMap;

/// The result of a proof creation or verification.
type Result<T> = std::result::Result<T, ProverError>;

/// Helper to quickly test if a witness satisfies a constraint
macro_rules! check_constraint {
    ($index:expr, $evaluation:expr) => {{
        check_constraint!($index, stringify!($evaluation), $evaluation);
    }};
    ($index:expr, $label:expr, $evaluation:expr) => {{
        if cfg!(debug_assertions) {
            let (_, res) = $evaluation
                .interpolate_by_ref()
                .divide_by_vanishing_poly($index.cs.domain.d1)
                .unwrap();
            if !res.is_zero() {
                panic!("couldn't divide by vanishing polynomial: {}", $label);
            }
        }
    }};
}

/// Contains variables needed for lookup in the prover algorithm.
#[derive(Default)]
struct LookupContext<G, F>
where
    G: CommitmentCurve,
    F: FftField,
{
    /// The joint combiner used to join the columns of lookup tables
    joint_combiner: Option<F>,

    /// The power of the joint_combiner that can be used to add a table_id column
    /// to the concatenated lookup tables.
    table_id_combiner: Option<F>,

    /// The combined lookup entry that can be used as dummy value
    dummy_lookup_value: Option<F>,

    /// The combined lookup table
    joint_lookup_table: Option<DensePolynomial<F>>,
    joint_lookup_table_d8: Option<Evaluations<F, D<F>>>,

    /// The sorted polynomials `s` in different forms
    sorted: Option<Vec<Evaluations<F, D<F>>>>,
    sorted_coeffs: Option<Vec<DensePolynomial<F>>>,
    sorted_comms: Option<Vec<BlindedCommitment<G>>>,
    sorted8: Option<Vec<Evaluations<F, D<F>>>>,

    /// The aggregation polynomial in different forms
    aggreg_coeffs: Option<DensePolynomial<F>>,
    aggreg_comm: Option<BlindedCommitment<G>>,
    aggreg8: Option<Evaluations<F, D<F>>>,

    /// The evaluations of the aggregation polynomial for the proof
    eval: Option<LookupEvaluations<PointEvaluations<Vec<F>>>>,

    /// Runtime table
    runtime_table: Option<DensePolynomial<F>>,
    runtime_table_d8: Option<Evaluations<F, D<F>>>,
    runtime_table_comm: Option<BlindedCommitment<G>>,
    runtime_second_col_d8: Option<Evaluations<F, D<F>>>,
}

impl<G: KimchiCurve> ProverProof<G>
where
    G::BaseField: PrimeField,
{
    /// This function constructs prover's zk-proof from the witness & the `ProverIndex` against SRS instance
    ///
    /// # Errors
    ///
    /// Will give error if `create_recursive` process fails.
    pub fn create<
        EFqSponge: Clone + FqSponge<G::BaseField, G, G::ScalarField>,
        EFrSponge: FrSponge<G::ScalarField>,
    >(
        groupmap: &G::Map,
        witness: [Vec<G::ScalarField>; COLUMNS],
        runtime_tables: &[RuntimeTable<G::ScalarField>],
        index: &ProverIndex<G>,
    ) -> Result<Self> {
        Self::create_recursive::<EFqSponge, EFrSponge>(
            groupmap,
            witness,
            runtime_tables,
            index,
            Vec::new(),
            None,
        )
    }

    /// This function constructs prover's recursive zk-proof from the witness & the `ProverIndex` against SRS instance
    ///
    /// # Errors
    ///
    /// Will give error if inputs(like `lookup_context.joint_lookup_table_d8`) are None.
    ///
    /// # Panics
    ///
    /// Will panic if `lookup_context.joint_lookup_table_d8` is None.
    pub fn create_recursive<
        EFqSponge: Clone + FqSponge<G::BaseField, G, G::ScalarField>,
        EFrSponge: FrSponge<G::ScalarField>,
    >(
        group_map: &G::Map,
        mut witness: [Vec<G::ScalarField>; COLUMNS],
        runtime_tables: &[RuntimeTable<G::ScalarField>],
        index: &ProverIndex<G>,
        prev_challenges: Vec<RecursionChallenge<G>>,
        blinders: Option<[Option<PolyComm<G::ScalarField>>; COLUMNS]>,
    ) -> Result<Self> {
        // make sure that the SRS is not smaller than the domain size
        let d1_size = index.cs.domain.d1.size();
        if index.srs.max_degree() < d1_size {
            return Err(ProverError::SRSTooSmall);
        }

        let (_, endo_r) = G::endos();

        // TODO: rng should be passed as arg
        let rng = &mut rand::rngs::OsRng;

        // double-check the witness
        if cfg!(debug_assertions) {
            let public = witness[0][0..index.cs.public].to_vec();
            index.verify(&witness, &public).expect("incorrect witness");
        }

        //~ 1. Ensure we have room in the witness for the zero-knowledge rows.
        //~    We currently expect the witness not to be of the same length as the domain,
        //~    but instead be of the length of the (smaller) circuit.
        //~    If we cannot add `ZK_ROWS` rows to the columns of the witness before reaching
        //~    the size of the domain, abort.
        let length_witness = witness[0].len();
        let length_padding = d1_size
            .checked_sub(length_witness)
            .ok_or(ProverError::NoRoomForZkInWitness)?;

        if length_padding < ZK_ROWS as usize {
            return Err(ProverError::NoRoomForZkInWitness);
        }

        //~ 1. Pad the witness columns with Zero gates to make them the same length as the domain.
        //~    Then, randomize the last `ZK_ROWS` of each columns.
        for w in &mut witness {
            if w.len() != length_witness {
                return Err(ProverError::WitnessCsInconsistent);
            }

            // padding
            w.extend(std::iter::repeat(G::ScalarField::zero()).take(length_padding));

            // zk-rows
            for row in w.iter_mut().rev().take(ZK_ROWS as usize) {
                *row = <G::ScalarField as UniformRand>::rand(rng);
            }
        }

        //~ 1. Setup the Fq-Sponge.
        let mut fq_sponge = EFqSponge::new(G::OtherCurve::sponge_params());

        //~ 1. Absorb the digest of the VerifierIndex.
        let verifier_index_digest = index.verifier_index_digest::<EFqSponge>();
        fq_sponge.absorb_fq(&[verifier_index_digest]);

        //~ 1. Absorb the commitments of the previous challenges with the Fq-sponge.
        for RecursionChallenge { comm, .. } in &prev_challenges {
            absorb_commitment(&mut fq_sponge, comm)
        }

        //~ 1. Compute the negated public input polynomial as
        //~    the polynomial that evaluates to $-p_i$ for the first `public_input_size` values of the domain,
        //~    and $0$ for the rest.
        let public = witness[0][0..index.cs.public].to_vec();
        let public_poly = -Evaluations::<G::ScalarField, D<G::ScalarField>>::from_vec_and_domain(
            public.clone(),
            index.cs.domain.d1,
        )
        .interpolate();

        //~ 1. Commit (non-hiding) to the negated public input polynomial.
        let public_comm = index.srs.commit_non_hiding(&public_poly, None);
        let public_comm = {
            index
                .srs
                .mask_custom(
                    public_comm.clone(),
                    &public_comm.map(|_| G::ScalarField::one()),
                )
                .unwrap()
                .commitment
        };

        //~ 1. Absorb the commitment to the public polynomial with the Fq-Sponge.
        //~
        //~    Note: unlike the original PLONK protocol,
        //~    the prover also provides evaluations of the public polynomial to help the verifier circuit.
        //~    This is why we need to absorb the commitment to the public polynomial at this point.
        absorb_commitment(&mut fq_sponge, &public_comm);

        //~ 1. Commit to the witness columns by creating `COLUMNS` hidding commitments.
        //~
        //~    Note: since the witness is in evaluation form,
        //~    we can use the `commit_evaluation` optimization.
        let mut w_comm = vec![];
        for col in 0..COLUMNS {
            // witness coeff -> witness eval
            let witness_eval =
                Evaluations::<G::ScalarField, D<G::ScalarField>>::from_vec_and_domain(
                    witness[col].clone(),
                    index.cs.domain.d1,
                );

            let com = match blinders.as_ref().and_then(|b| b[col].as_ref()) {
                // no blinders: blind the witness
                None => index
                    .srs
                    .commit_evaluations(index.cs.domain.d1, &witness_eval, rng),
                // blinders: blind the witness with them
                Some(blinder) => {
                    // TODO: make this a function rather no? mask_with_custom()
                    let witness_com = index
                        .srs
                        .commit_evaluations_non_hiding(index.cs.domain.d1, &witness_eval);
                    index
                        .srs
                        .mask_custom(witness_com, blinder)
                        .map_err(ProverError::WrongBlinders)?
                }
            };

            w_comm.push(com);
        }

        let w_comm: [BlindedCommitment<G>; COLUMNS] = w_comm
            .try_into()
            .expect("previous loop is of the correct length");

        //~ 1. Absorb the witness commitments with the Fq-Sponge.
        w_comm
            .iter()
            .for_each(|c| absorb_commitment(&mut fq_sponge, &c.commitment));

        //~ 1. Compute the witness polynomials by interpolating each `COLUMNS` of the witness.
        //~    TODO: why not do this first, and then commit? Why commit from evaluation directly?
        let witness_poly: [DensePolynomial<G::ScalarField>; COLUMNS] = array::from_fn(|i| {
            Evaluations::<G::ScalarField, D<G::ScalarField>>::from_vec_and_domain(
                witness[i].clone(),
                index.cs.domain.d1,
            )
            .interpolate()
        });

        let mut lookup_context = LookupContext::default();

        //~ 1. If using lookup:
        if let Some(lcs) = &index.cs.lookup_constraint_system {
            //~~ - if using runtime table:
            if let Some(cfg_runtime_tables) = &lcs.runtime_tables {
                //~~~ - check that all the provided runtime tables have length and IDs that match the runtime table configuration of the index
                //~~~   we expect the given runtime tables to be sorted as configured, this makes it easier afterwards
                let expected_runtime: Vec<_> = cfg_runtime_tables
                    .iter()
                    .map(|rt| (rt.id, rt.len))
                    .collect();
                let runtime: Vec<_> = runtime_tables
                    .iter()
                    .map(|rt| (rt.id, rt.data.len()))
                    .collect();
                if expected_runtime != runtime {
                    return Err(ProverError::RuntimeTablesInconsistent);
                }

                //~~~ - calculate the contribution to the second column of the lookup table
                //~~~   (the runtime vector)
                let (runtime_table_contribution, runtime_table_contribution_d8) = {
                    let mut offset = lcs
                        .runtime_table_offset
                        .expect("runtime configuration missing offset");

                    let mut evals = vec![G::ScalarField::zero(); d1_size];
                    for rt in runtime_tables {
                        let range = offset..(offset + rt.data.len());
                        evals[range].copy_from_slice(&rt.data);
                        offset += rt.data.len();
                    }

                    // zero-knowledge
                    for e in evals.iter_mut().rev().take(ZK_ROWS as usize) {
                        *e = <G::ScalarField as UniformRand>::rand(rng);
                    }

                    // get coeff and evaluation form
                    let runtime_table_contribution =
                        Evaluations::from_vec_and_domain(evals, index.cs.domain.d1).interpolate();

                    let runtime_table_contribution_d8 =
                        runtime_table_contribution.evaluate_over_domain_by_ref(index.cs.domain.d8);

                    (runtime_table_contribution, runtime_table_contribution_d8)
                };

                // commit the runtime polynomial
                // (and save it to the proof)
                let runtime_table_comm = index.srs.commit(&runtime_table_contribution, None, rng);

                // absorb the commitment
                absorb_commitment(&mut fq_sponge, &runtime_table_comm.commitment);

                // pre-compute the updated second column of the lookup table
                let mut second_column_d8 = runtime_table_contribution_d8.clone();
                second_column_d8
                    .evals
                    .par_iter_mut()
                    .enumerate()
                    .for_each(|(row, e)| {
                        *e += lcs.lookup_table8[1][row];
                    });

                lookup_context.runtime_table = Some(runtime_table_contribution);
                lookup_context.runtime_table_d8 = Some(runtime_table_contribution_d8);
                lookup_context.runtime_table_comm = Some(runtime_table_comm);
                lookup_context.runtime_second_col_d8 = Some(second_column_d8);
            }

            //~~ - If queries involve a lookup table with multiple columns
            //~~   then squeeze the Fq-Sponge to obtain the joint combiner challenge $j'$,
            //~~   otherwise set the joint combiner challenge $j'$ to $0$.
            let joint_lookup_used = matches!(lcs.configuration.lookup_used, LookupsUsed::Joint);

            let joint_combiner = if joint_lookup_used {
                fq_sponge.challenge()
            } else {
                G::ScalarField::zero()
            };

            //~~ - Derive the scalar joint combiner $j$ from $j'$ using the endomorphism (TOOD: specify)
            let joint_combiner: G::ScalarField = ScalarChallenge(joint_combiner).to_field(endo_r);

            //~~ - If multiple lookup tables are involved,
            //~~   set the `table_id_combiner` as the $j^i$ with $i$ the maximum width of any used table.
            //~~   Essentially, this is to add a last column of table ids to the concatenated lookup tables.
            let table_id_combiner: G::ScalarField = if lcs.table_ids8.as_ref().is_some() {
                joint_combiner.pow([lcs.configuration.lookup_info.max_joint_size as u64])
            } else {
                // TODO: just set this to None in case multiple tables are not used
                G::ScalarField::zero()
            };
            lookup_context.table_id_combiner = Some(table_id_combiner);

            //~~ - Compute the dummy lookup value as the combination of the last entry of the XOR table (so `(0, 0, 0)`).
            //~~   Warning: This assumes that we always use the XOR table when using lookups.
            let dummy_lookup_value = lcs
                .configuration
                .dummy_lookup
                .evaluate(&joint_combiner, &table_id_combiner);
            lookup_context.dummy_lookup_value = Some(dummy_lookup_value);

            //~~ - Compute the lookup table values as the combination of the lookup table entries.
            let joint_lookup_table_d8 = {
                let mut evals = Vec::with_capacity(d1_size);

                for idx in 0..(d1_size * 8) {
                    let table_id = match lcs.table_ids8.as_ref() {
                        Some(table_ids8) => table_ids8.evals[idx],
                        None =>
                        // If there is no `table_ids8` in the constraint system,
                        // every table ID is identically 0.
                        {
                            G::ScalarField::zero()
                        }
                    };

                    let combined_entry = if !lcs.configuration.lookup_info.uses_runtime_tables {
                        let table_row = lcs.lookup_table8.iter().map(|e| &e.evals[idx]);

                        combine_table_entry(
                            &joint_combiner,
                            &table_id_combiner,
                            table_row,
                            &table_id,
                        )
                    } else {
                        // if runtime table are used, the second row is modified
                        let second_col = lookup_context.runtime_second_col_d8.as_ref().unwrap();

                        let table_row = lcs.lookup_table8.iter().enumerate().map(|(col, e)| {
                            if col == 1 {
                                &second_col.evals[idx]
                            } else {
                                &e.evals[idx]
                            }
                        });

                        combine_table_entry(
                            &joint_combiner,
                            &table_id_combiner,
                            table_row,
                            &table_id,
                        )
                    };
                    evals.push(combined_entry);
                }

                Evaluations::from_vec_and_domain(evals, index.cs.domain.d8)
            };

            let joint_lookup_table = joint_lookup_table_d8.interpolate_by_ref();

            //~~ - Compute the sorted evaluations.
            // TODO: Once we switch to committing using lagrange commitments,
            // `witness` will be consumed when we interpolate, so interpolation will
            // have to moved below this.
            let sorted: Vec<_> = lookup::constraints::sorted(
                dummy_lookup_value,
                &joint_lookup_table_d8,
                index.cs.domain.d1,
                &index.cs.gates,
                &witness,
                joint_combiner,
                table_id_combiner,
                &lcs.configuration.lookup_info,
            )?;

            //~~ - Randomize the last `EVALS` rows in each of the sorted polynomials
            //~~   in order to add zero-knowledge to the protocol.
            let sorted: Vec<_> = sorted
                .into_iter()
                .map(|chunk| lookup::constraints::zk_patch(chunk, index.cs.domain.d1, rng))
                .collect();

            //~~ - Commit each of the sorted polynomials.
            let sorted_comms: Vec<_> = sorted
                .iter()
                .map(|v| index.srs.commit_evaluations(index.cs.domain.d1, v, rng))
                .collect();

            //~~ - Absorb each commitments to the sorted polynomials.
            sorted_comms
                .iter()
                .for_each(|c| absorb_commitment(&mut fq_sponge, &c.commitment));

            // precompute different forms of the sorted polynomials for later
            // TODO: We can avoid storing these coefficients.
            let sorted_coeffs: Vec<_> = sorted.iter().map(|e| e.clone().interpolate()).collect();
            let sorted8: Vec<_> = sorted_coeffs
                .iter()
                .map(|v| v.evaluate_over_domain_by_ref(index.cs.domain.d8))
                .collect();

            lookup_context.joint_combiner = Some(joint_combiner);
            lookup_context.sorted = Some(sorted);
            lookup_context.sorted_coeffs = Some(sorted_coeffs);
            lookup_context.sorted_comms = Some(sorted_comms);
            lookup_context.sorted8 = Some(sorted8);
            lookup_context.joint_lookup_table_d8 = Some(joint_lookup_table_d8);
            lookup_context.joint_lookup_table = Some(joint_lookup_table);
        }

        //~ 1. Sample $\beta$ with the Fq-Sponge.
        let beta = fq_sponge.challenge();

        //~ 1. Sample $\gamma$ with the Fq-Sponge.
        let gamma = fq_sponge.challenge();

        //~ 1. If using lookup:
        if let Some(lcs) = &index.cs.lookup_constraint_system {
            //~~ - Compute the lookup aggregation polynomial.
            let joint_lookup_table_d8 = lookup_context.joint_lookup_table_d8.as_ref().unwrap();

            let aggreg = lookup::constraints::aggregation::<_, G::ScalarField>(
                lookup_context.dummy_lookup_value.unwrap(),
                joint_lookup_table_d8,
                index.cs.domain.d1,
                &index.cs.gates,
                &witness,
                &lookup_context.joint_combiner.unwrap(),
                &lookup_context.table_id_combiner.unwrap(),
                beta,
                gamma,
                lookup_context.sorted.as_ref().unwrap(),
                rng,
                &lcs.configuration.lookup_info,
            )?;

            //~~ - Commit to the aggregation polynomial.
            let aggreg_comm = index
                .srs
                .commit_evaluations(index.cs.domain.d1, &aggreg, rng);

            //~~ - Absorb the commitment to the aggregation polynomial with the Fq-Sponge.
            absorb_commitment(&mut fq_sponge, &aggreg_comm.commitment);

            // precompute different forms of the aggregation polynomial for later
            let aggreg_coeffs = aggreg.interpolate();
            // TODO: There's probably a clever way to expand the domain without
            // interpolating
            let aggreg8 = aggreg_coeffs.evaluate_over_domain_by_ref(index.cs.domain.d8);

            lookup_context.aggreg_comm = Some(aggreg_comm);
            lookup_context.aggreg_coeffs = Some(aggreg_coeffs);
            lookup_context.aggreg8 = Some(aggreg8);
        }

        //~ 1. Compute the permutation aggregation polynomial $z$.
        let z_poly = index.perm_aggreg(&witness, &beta, &gamma, rng)?;

        //~ 1. Commit (hidding) to the permutation aggregation polynomial $z$.
        let z_comm = index.srs.commit(&z_poly, None, rng);

        //~ 1. Absorb the permutation aggregation polynomial $z$ with the Fq-Sponge.
        absorb_commitment(&mut fq_sponge, &z_comm.commitment);

        //~ 1. Sample $\alpha'$ with the Fq-Sponge.
        let alpha_chal = ScalarChallenge(fq_sponge.challenge());

        //~ 1. Derive $\alpha$ from $\alpha'$ using the endomorphism (TODO: details)
        let alpha: G::ScalarField = alpha_chal.to_field(endo_r);

        //~ 1. TODO: instantiate alpha?
        let mut all_alphas = index.powers_of_alpha.clone();
        all_alphas.instantiate(alpha);

        //~ 1. Compute the quotient polynomial (the $t$ in $f = Z_H \cdot t$).
        //~    The quotient polynomial is computed by adding all these polynomials together:
        //~~ - the combined constraints for all the gates
        //~~ - the combined constraints for the permutation
        //~~ - TODO: lookup
        //~~ - the negated public polynomial
        //~    and by then dividing the resulting polynomial with the vanishing polynomial $Z_H$.
        //~    TODO: specify the split of the permutation polynomial into perm and bnd?
        let lookup_env = if let Some(lcs) = &index.cs.lookup_constraint_system {
            let joint_lookup_table_d8 = lookup_context.joint_lookup_table_d8.as_ref().unwrap();

            Some(LookupEnvironment {
                aggreg: lookup_context.aggreg8.as_ref().unwrap(),
                sorted: lookup_context.sorted8.as_ref().unwrap(),
                selectors: &lcs.lookup_selectors,
                table: joint_lookup_table_d8,
                runtime_selector: lcs.runtime_selector.as_ref(),
                runtime_table: lookup_context.runtime_table_d8.as_ref(),
            })
        } else {
            None
        };

        let lagrange = index.cs.evaluate(&witness_poly, &z_poly);
        let env = {
            let mut index_evals = HashMap::new();
            use GateType::*;
            index_evals.insert(Generic, &index.column_evaluations.generic_selector4);
            index_evals.insert(Poseidon, &index.column_evaluations.poseidon_selector8);
            index_evals.insert(
                CompleteAdd,
                &index.column_evaluations.complete_add_selector4,
            );
            index_evals.insert(VarBaseMul, &index.column_evaluations.mul_selector8);
            index_evals.insert(EndoMul, &index.column_evaluations.emul_selector8);
            index_evals.insert(
                EndoMulScalar,
                &index.column_evaluations.endomul_scalar_selector8,
            );
            [ChaCha0, ChaCha1, ChaCha2, ChaChaFinal]
                .iter()
                .enumerate()
                .for_each(|(i, g)| {
                    if let Some(c) = &index.column_evaluations.chacha_selectors8 {
                        index_evals.insert(*g, &c[i]);
                    }
                });

            if let Some(polys) = &index.column_evaluations.range_check_selectors8 {
                index_evals.extend(
                    range_check::gadget::circuit_gates()
                        .iter()
                        .enumerate()
                        .map(|(i, gate_type)| (*gate_type, &polys[i])),
                );
            }

            if let Some(selector) = index
                .column_evaluations
                .foreign_field_add_selector8
                .as_ref()
            {
                index_evals.extend(
                    foreign_field_add::gadget::circuit_gates()
                        .iter()
                        .enumerate()
                        .map(|(_, gate_type)| (*gate_type, selector)),
                );
            }
            if let Some(selector) = index
                .column_evaluations
                .foreign_field_mul_selector8
                .as_ref()
            {
                index_evals.extend(
                    foreign_field_mul::gadget::circuit_gates()
                        .iter()
                        .enumerate()
                        .map(|(_, gate_type)| (*gate_type, selector)),
                );
            }

            if let Some(selector) = index.column_evaluations.xor_selector8.as_ref() {
                index_evals.insert(GateType::Xor16, selector);
            }

            let mds = &G::sponge_params().mds;
            Environment {
                constants: Constants::new(
                    alpha,
                    beta,
                    gamma,
                    lookup_context.joint_combiner,
                    index.cs.endo,
                    mds,
                    index.cs.foreign_field_modulus.clone(),
                ),
                witness: &lagrange.d8.this.w,
                coefficient: &index.column_evaluations.coefficients8,
                vanishes_on_last_4_rows: &index.cs.precomputations().vanishes_on_last_4_rows,
                z: &lagrange.d8.this.z,
                l0_1: l0_1(index.cs.domain.d1),
                domain: index.cs.domain,
                index: index_evals,
                lookup: lookup_env,
            }
        };

        let quotient_poly = {
            // generic
            let mut t4 = {
                let generic_constraint = generic::Generic::combined_constraints(&all_alphas);
                let generic4 = generic_constraint.evaluations(&env);

                if cfg!(debug_assertions) {
                    let p4 = public_poly.evaluate_over_domain_by_ref(index.cs.domain.d4);
                    let gen_minus_pub = &generic4 + &p4;

                    check_constraint!(index, gen_minus_pub);
                }

                generic4
            };
            // permutation
            let (mut t8, bnd) = {
                let alphas =
                    all_alphas.get_alphas(ArgumentType::Permutation, permutation::CONSTRAINTS);
                let (perm, bnd) = index.perm_quot(&lagrange, beta, gamma, &z_poly, alphas)?;

                check_constraint!(index, perm);

                (perm, bnd)
            };

            {
<<<<<<< HEAD
                use crate::circuits::argument::DynArgument;

                let chacha_enabled = index.cs.chacha8.is_some();
                let range_check_enabled = index.cs.range_check_selector_polys.is_some();
                let foreign_field_addition_enabled =
                    index.cs.foreign_field_add_selector_poly.is_some();
                let xor_enabled = index.cs.xor_selector_poly.is_some();

                for gate in [
                    (
                        (&CompleteAdd::default() as &dyn DynArgument<G::ScalarField>),
                        true,
                    ),
                    (&VarbaseMul::default(), true),
                    (&EndosclMul::default(), true),
                    (&EndomulScalar::default(), true),
                    (&Poseidon::default(), true),
                    // Chacha gates
                    (&ChaCha0::default(), chacha_enabled),
                    (&ChaCha1::default(), chacha_enabled),
                    (&ChaCha2::default(), chacha_enabled),
                    (&ChaChaFinal::default(), chacha_enabled),
                    // Range check gates
                    (&RangeCheck0::default(), range_check_enabled),
                    (&RangeCheck1::default(), range_check_enabled),
                    // Foreign field addition gate
                    (&ForeignFieldAdd::default(), foreign_field_addition_enabled),
                    // Xor gate
                    (&Xor16::default(), xor_enabled),
                ]
                .into_iter()
                .filter_map(|(gate, is_enabled)| if is_enabled { Some(gate) } else { None })
                {
                    let constraint = gate.combined_constraints(&all_alphas);
                    let eval = constraint.evaluations(&env);
                    if eval.domain().size == t4.domain().size {
                        t4 += &eval;
                    } else if eval.domain().size == t8.domain().size {
                        t8 += &eval;
                    } else {
                        panic!("Bad evaluation")
                    }
                    check_constraint!(index, format!("{:?}", gate.argument_type()), eval);
=======
                if index
                    .column_evaluations
                    .chacha_selectors8
                    .as_ref()
                    .is_some()
                {
                    let chacha0 = ChaCha0::combined_constraints(&all_alphas).evaluations(&env);
                    t4 += &chacha0;

                    let chacha1 = ChaCha1::combined_constraints(&all_alphas).evaluations(&env);
                    t4 += &chacha1;

                    let chacha2 = ChaCha2::combined_constraints(&all_alphas).evaluations(&env);
                    t4 += &chacha2;

                    let chacha_final =
                        ChaChaFinal::combined_constraints(&all_alphas).evaluations(&env);
                    t4 += &chacha_final;

                    check_constraint!(index, chacha0);
                    check_constraint!(index, chacha1);
                    check_constraint!(index, chacha2);
                    check_constraint!(index, chacha_final);
                }
            }

            // range check gates
            if index.column_evaluations.range_check_selectors8.is_some() {
                for gate_type in range_check::gadget::circuit_gates() {
                    let range_check_constraint =
                        range_check::gadget::circuit_gate_constraints(gate_type, &all_alphas)
                            .evaluations(&env);
                    assert_eq!(range_check_constraint.domain().size, t8.domain().size);
                    t8 += &range_check_constraint;
                    check_constraint!(index, range_check_constraint);
                }
            }

            // foreign field addition
            if index
                .column_evaluations
                .foreign_field_add_selector8
                .is_some()
            {
                let foreign_field_add_constraint =
                    foreign_field_add::gadget::combined_constraints(&all_alphas).evaluations(&env);
                assert_eq!(foreign_field_add_constraint.domain().size, t4.domain().size);
                t4 += &foreign_field_add_constraint;
                check_constraint!(index, foreign_field_add_constraint);
            }

            // foreign field multiplication
            if index
                .column_evaluations
                .foreign_field_mul_selector8
                .is_some()
            {
                let foreign_field_mul_constraint =
                    foreign_field_mul::gadget::combined_constraints(&all_alphas).evaluations(&env);
                assert_eq!(foreign_field_mul_constraint.domain().size, t8.domain().size);
                t8 += &foreign_field_mul_constraint;
                check_constraint!(index, foreign_field_mul_constraint);
            }

            // xor
            {
                if index.column_evaluations.xor_selector8.is_some() {
                    let xor = xor::combined_constraints(&all_alphas).evaluations(&env);
                    assert_eq!(xor.domain().size, t4.domain().size);
                    t4 += &xor;
                    check_constraint!(index, xor);
>>>>>>> 46bff89b
                }
            };

            // lookup
            {
                if let Some(lcs) = index.cs.lookup_constraint_system.as_ref() {
                    let constraints = lookup::constraints::constraints(&lcs.configuration);
                    let constraints_len = u32::try_from(constraints.len())
                        .expect("not expecting a large amount of constraints");
                    let lookup_alphas =
                        all_alphas.get_alphas(ArgumentType::Lookup, constraints_len);

                    // as lookup constraints are computed with the expression framework,
                    // each of them can result in Evaluations of different domains
                    for (ii, (constraint, alpha_pow)) in
                        constraints.into_iter().zip_eq(lookup_alphas).enumerate()
                    {
                        let mut eval = constraint.evaluations(&env);
                        eval.evals.par_iter_mut().for_each(|x| *x *= alpha_pow);

                        if eval.domain().size == t4.domain().size {
                            t4 += &eval;
                        } else if eval.domain().size == t8.domain().size {
                            t8 += &eval;
                        } else {
                            panic!("Bad evaluation")
                        }

                        check_constraint!(index, format!("lookup constraint #{ii}"), eval);
                    }
                }
            }

            // public polynomial
            let mut f = t4.interpolate() + t8.interpolate();
            f += &public_poly;

            // divide contributions with vanishing polynomial
            let (mut quotient, res) = f
                .divide_by_vanishing_poly(index.cs.domain.d1)
                .ok_or(ProverError::Prover("division by vanishing polynomial"))?;
            if !res.is_zero() {
                return Err(ProverError::Prover(
                    "rest of division by vanishing polynomial",
                ));
            }

            quotient += &bnd; // already divided by Z_H
            quotient
        };

        //~ 1. commit (hiding) to the quotient polynomial $t$
        //~    TODO: specify the dummies
        let t_comm = {
            let mut t_comm = index.srs.commit(&quotient_poly, None, rng);

            let expected_t_size = PERMUTS;
            let dummies = expected_t_size - t_comm.commitment.unshifted.len();
            // Add `dummies` many hiding commitments to the 0 polynomial, since if the
            // number of commitments in `t_comm` is less than the max size, it means that
            // the higher degree coefficients of `t` are 0.
            for _ in 0..dummies {
                let w = <G::ScalarField as UniformRand>::rand(rng);
                t_comm
                    .commitment
                    .unshifted
                    .push(index.srs.h.mul(w).into_affine());
                t_comm.blinders.unshifted.push(w);
            }
            t_comm
        };

        //~ 1. Absorb the the commitment of the quotient polynomial with the Fq-Sponge.
        absorb_commitment(&mut fq_sponge, &t_comm.commitment);

        //~ 1. Sample $\zeta'$ with the Fq-Sponge.
        let zeta_chal = ScalarChallenge(fq_sponge.challenge());

        //~ 1. Derive $\zeta$ from $\zeta'$ using the endomorphism (TODO: specify)
        let zeta = zeta_chal.to_field(endo_r);

        let omega = index.cs.domain.d1.group_gen;
        let zeta_omega = zeta * omega;

        //~ 1. If lookup is used, evaluate the following polynomials at $\zeta$ and $\zeta \omega$:
        if index.cs.lookup_constraint_system.is_some() {
            //~~ - the aggregation polynomial
            let aggreg = lookup_context
                .aggreg_coeffs
                .as_ref()
                .unwrap()
                .to_chunked_polynomial(index.max_poly_size);

            //~~ - the sorted polynomials
            let sorted = lookup_context
                .sorted_coeffs
                .as_ref()
                .unwrap()
                .iter()
                .map(|c| c.to_chunked_polynomial(index.max_poly_size));

            //~~ - the table polynonial
            let joint_table = lookup_context.joint_lookup_table.as_ref().unwrap();
            let joint_table = joint_table.to_chunked_polynomial(index.max_poly_size);

            lookup_context.eval = Some(LookupEvaluations {
                aggreg: PointEvaluations {
                    zeta: aggreg.evaluate_chunks(zeta),
                    zeta_omega: aggreg.evaluate_chunks(zeta_omega),
                },
                sorted: sorted
                    .map(|sorted| PointEvaluations {
                        zeta: sorted.evaluate_chunks(zeta),
                        zeta_omega: sorted.evaluate_chunks(zeta_omega),
                    })
                    .collect(),
                table: PointEvaluations {
                    zeta: joint_table.evaluate_chunks(zeta),
                    zeta_omega: joint_table.evaluate_chunks(zeta_omega),
                },
                runtime: lookup_context.runtime_table.as_ref().map(|runtime_table| {
                    let runtime_table = runtime_table.to_chunked_polynomial(index.max_poly_size);
                    PointEvaluations {
                        zeta: runtime_table.evaluate_chunks(zeta),
                        zeta_omega: runtime_table.evaluate_chunks(zeta_omega),
                    }
                }),
            })
        }

        //~ 1. Chunk evaluate the following polynomials at both $\zeta$ and $\zeta \omega$:
        //~~ - $s_i$
        //~~ - $w_i$
        //~~ - $z$
        //~~ - lookup (TODO)
        //~~ - generic selector
        //~~ - poseidon selector
        //~
        //~    By "chunk evaluate" we mean that the evaluation of each polynomial can potentially be a vector of values.
        //~    This is because the index's `max_poly_size` parameter dictates the maximum size of a polynomial in the protocol.
        //~    If a polynomial $f$ exceeds this size, it must be split into several polynomials like so:
        //~    $$f(x) = f_0(x) + x^n f_1(x) + x^{2n} f_2(x) + \cdots$$
        //~
        //~    And the evaluation of such a polynomial is the following list for $x \in {\zeta, \zeta\omega}$:
        //~
        //~    $$(f_0(x), f_1(x), f_2(x), \ldots)$$
        //~
        //~    TODO: do we want to specify more on that? It seems unecessary except for the t polynomial (or if for some reason someone sets that to a low value)
        let chunked_evals = ProofEvaluations::<PointEvaluations<Vec<G::ScalarField>>> {
            s: array::from_fn(|i| {
                let chunked = index.evaluated_column_coefficients.permutation_coefficients
                    [0..PERMUTS - 1][i]
                    .to_chunked_polynomial(index.max_poly_size);
                PointEvaluations {
                    zeta: chunked.evaluate_chunks(zeta),
                    zeta_omega: chunked.evaluate_chunks(zeta_omega),
                }
            }),
            coefficients: array::from_fn(|i| {
                let chunked = index.evaluated_column_coefficients.coefficients[i]
                    .to_chunked_polynomial(index.max_poly_size);
                PointEvaluations {
                    zeta: chunked.evaluate_chunks(zeta),
                    zeta_omega: chunked.evaluate_chunks(zeta_omega),
                }
            }),
            w: array::from_fn(|i| {
                let chunked = witness_poly[i].to_chunked_polynomial(index.max_poly_size);
                PointEvaluations {
                    zeta: chunked.evaluate_chunks(zeta),
                    zeta_omega: chunked.evaluate_chunks(zeta_omega),
                }
            }),

            z: {
                let chunked = z_poly.to_chunked_polynomial(index.max_poly_size);
                PointEvaluations {
                    zeta: chunked.evaluate_chunks(zeta),
                    zeta_omega: chunked.evaluate_chunks(zeta_omega),
                }
            },

            lookup: lookup_context.eval.take(),

            generic_selector: {
                let chunked = index
                    .evaluated_column_coefficients
                    .generic_selector
                    .to_chunked_polynomial(index.max_poly_size);
                PointEvaluations {
                    zeta: chunked.evaluate_chunks(zeta),
                    zeta_omega: chunked.evaluate_chunks(zeta_omega),
                }
            },

            poseidon_selector: {
                let chunked = index
                    .evaluated_column_coefficients
                    .poseidon_selector
                    .to_chunked_polynomial(index.max_poly_size);
                PointEvaluations {
                    zeta: chunked.evaluate_chunks(zeta),
                    zeta_omega: chunked.evaluate_chunks(zeta_omega),
                }
            },
        };

        let zeta_to_srs_len = zeta.pow(&[index.max_poly_size as u64]);
        let zeta_omega_to_srs_len = zeta_omega.pow(&[index.max_poly_size as u64]);
        let zeta_to_domain_size = zeta.pow(&[d1_size as u64]);

        //~ 1. Evaluate the same polynomials without chunking them
        //~    (so that each polynomial should correspond to a single value this time).
        let evals = {
            let powers_of_eval_points_for_chunks = PointEvaluations {
                zeta: zeta_to_srs_len,
                zeta_omega: zeta_omega_to_srs_len,
            };
            chunked_evals.combine(&powers_of_eval_points_for_chunks)
        };

        //~ 1. Compute the ft polynomial.
        //~    This is to implement [Maller's optimization](https://o1-labs.github.io/mina-book/crypto/plonk/maller_15.html).
        let ft: DensePolynomial<G::ScalarField> = {
            let f_chunked = {
                // TODO: compute the linearization polynomial in evaluation form so
                // that we can drop the coefficient forms of the index polynomials from
                // the constraint system struct

                // permutation (not part of linearization yet)
                let alphas =
                    all_alphas.get_alphas(ArgumentType::Permutation, permutation::CONSTRAINTS);
                let f = index.perm_lnrz(&evals, zeta, beta, gamma, alphas);

                // the circuit polynomial
                let f = {
                    let (_lin_constant, lin) =
                        index.linearization.to_polynomial(&env, zeta, &evals);
                    f + lin
                };

                drop(env);

                // see https://o1-labs.github.io/mina-book/crypto/plonk/maller_15.html#the-prover-side
                f.to_chunked_polynomial(index.max_poly_size)
                    .linearize(zeta_to_srs_len)
            };

            let t_chunked = quotient_poly
                .to_chunked_polynomial(index.max_poly_size)
                .linearize(zeta_to_srs_len);

            &f_chunked - &t_chunked.scale(zeta_to_domain_size - G::ScalarField::one())
        };

        //~ 1. construct the blinding part of the ft polynomial commitment
        //~    see https://o1-labs.github.io/mina-book/crypto/plonk/maller_15.html#evaluation-proof-and-blinding-factors
        let blinding_ft = {
            let blinding_t = t_comm.blinders.chunk_blinding(zeta_to_srs_len);
            let blinding_f = G::ScalarField::zero();

            PolyComm {
                // blinding_f - Z_H(zeta) * blinding_t
                unshifted: vec![
                    blinding_f - (zeta_to_domain_size - G::ScalarField::one()) * blinding_t,
                ],
                shifted: None,
            }
        };

        //~ 1. Evaluate the ft polynomial at $\zeta\omega$ only.
        let ft_eval1 = ft.evaluate(&zeta_omega);

        //~ 1. Setup the Fr-Sponge
        let fq_sponge_before_evaluations = fq_sponge.clone();
        let mut fr_sponge = EFrSponge::new(G::sponge_params());

        //~ 1. Squeeze the Fq-sponge and absorb the result with the Fr-Sponge.
        fr_sponge.absorb(&fq_sponge.digest());

        //~ 1. Absorb the previous recursion challenges.
        let prev_challenge_digest = {
            // Note: we absorb in a new sponge here to limit the scope in which we need the
            // more-expensive 'optional sponge'.
            let mut fr_sponge = EFrSponge::new(G::sponge_params());
            for RecursionChallenge { chals, .. } in &prev_challenges {
                fr_sponge.absorb_multiple(chals);
            }
            fr_sponge.digest()
        };
        fr_sponge.absorb(&prev_challenge_digest);

        //~ 1. Compute evaluations for the previous recursion challenges.
        let polys = prev_challenges
            .iter()
            .map(|RecursionChallenge { chals, comm }| {
                (
                    DensePolynomial::from_coefficients_vec(b_poly_coefficients(chals)),
                    comm.unshifted.len(),
                )
            })
            .collect::<Vec<_>>();

        //~ 1. Evaluate the negated public polynomial (if present) at $\zeta$ and $\zeta\omega$.
        let public_evals = if public_poly.is_zero() {
            [vec![G::ScalarField::zero()], vec![G::ScalarField::zero()]]
        } else {
            [
                vec![public_poly.evaluate(&zeta)],
                vec![public_poly.evaluate(&zeta_omega)],
            ]
        };

        //~ 1. Absorb the unique evaluation of ft: $ft(\zeta\omega)$.
        fr_sponge.absorb(&ft_eval1);

        //~ 1. Absorb all the polynomial evaluations in $\zeta$ and $\zeta\omega$:
        //~~ - the public polynomial
        //~~ - z
        //~~ - generic selector
        //~~ - poseidon selector
        //~~ - the 15 register/witness
        //~~ - 6 sigmas evaluations (the last one is not evaluated)
        fr_sponge.absorb_multiple(&public_evals[0]);
        fr_sponge.absorb_multiple(&public_evals[1]);
        fr_sponge.absorb_evaluations(&chunked_evals);

        //~ 1. Sample $v'$ with the Fr-Sponge
        let v_chal = fr_sponge.challenge();

        //~ 1. Derive $v$ from $v'$ using the endomorphism (TODO: specify)
        let v = v_chal.to_field(endo_r);

        //~ 1. Sample $u'$ with the Fr-Sponge
        let u_chal = fr_sponge.challenge();

        //~ 1. Derive $u$ from $u'$ using the endomorphism (TODO: specify)
        let u = u_chal.to_field(endo_r);

        //~ 1. Create a list of all polynomials that will require evaluations
        //~    (and evaluation proofs) in the protocol.
        //~    First, include the previous challenges, in case we are in a recursive prover.
        let non_hiding = |d1_size: usize| PolyComm {
            unshifted: vec![G::ScalarField::zero(); d1_size],
            shifted: None,
        };

        let mut polynomials = polys
            .iter()
            .map(|(p, d1_size)| (p, None, non_hiding(*d1_size)))
            .collect::<Vec<_>>();

        let fixed_hiding = |d1_size: usize| PolyComm {
            unshifted: vec![G::ScalarField::one(); d1_size],
            shifted: None,
        };

        //~ 1. Then, include:
        //~~ - the negated public polynomial
        //~~ - the ft polynomial
        //~~ - the permutation aggregation polynomial z polynomial
        //~~ - the generic selector
        //~~ - the poseidon selector
        //~~ - the 15 registers/witness columns
        //~~ - the 6 sigmas
        //~~ - optionally, the runtime table
        polynomials.extend(vec![(&public_poly, None, fixed_hiding(1))]);
        polynomials.extend(vec![(&ft, None, blinding_ft)]);
        polynomials.extend(vec![(&z_poly, None, z_comm.blinders)]);
        polynomials.extend(vec![(
            &index.evaluated_column_coefficients.generic_selector,
            None,
            fixed_hiding(1),
        )]);
        polynomials.extend(vec![(
            &index.evaluated_column_coefficients.poseidon_selector,
            None,
            fixed_hiding(1),
        )]);
        polynomials.extend(
            witness_poly
                .iter()
                .zip(w_comm.iter())
                .map(|(w, c)| (w, None, c.blinders.clone()))
                .collect::<Vec<_>>(),
        );
        polynomials.extend(
            index
                .evaluated_column_coefficients
                .coefficients
                .iter()
                .map(|coefficientm| (coefficientm, None, non_hiding(1)))
                .collect::<Vec<_>>(),
        );
        polynomials.extend(
            index.evaluated_column_coefficients.permutation_coefficients[0..PERMUTS - 1]
                .iter()
                .map(|w| (w, None, non_hiding(1)))
                .collect::<Vec<_>>(),
        );

        //~ 1. if using lookup:
        if let Some(lcs) = &index.cs.lookup_constraint_system {
            //~~ - add the lookup sorted polynomials
            let sorted_poly = lookup_context.sorted_coeffs.as_ref().unwrap();
            let sorted_comms = lookup_context.sorted_comms.as_ref().unwrap();

            for (poly, comm) in sorted_poly.iter().zip(sorted_comms) {
                polynomials.push((poly, None, comm.blinders.clone()));
            }

            //~~ - add the lookup aggreg polynomial
            let aggreg_poly = lookup_context.aggreg_coeffs.as_ref().unwrap();
            let aggreg_comm = lookup_context.aggreg_comm.as_ref().unwrap();
            polynomials.push((aggreg_poly, None, aggreg_comm.blinders.clone()));

            //~~ - add the combined table polynomial
            let table_blinding = if lcs.runtime_selector.is_some() {
                let runtime_comm = lookup_context.runtime_table_comm.as_ref().unwrap();
                let joint_combiner = lookup_context.joint_combiner.as_ref().unwrap();

                let blinding = runtime_comm.blinders.unshifted[0];

                PolyComm {
                    unshifted: vec![*joint_combiner * blinding],
                    shifted: None,
                }
            } else {
                non_hiding(1)
            };

            let joint_lookup_table = lookup_context.joint_lookup_table.as_ref().unwrap();

            polynomials.push((joint_lookup_table, None, table_blinding));

            //~~ - if present, add the runtime table polynomial
            if lcs.runtime_selector.is_some() {
                let runtime_table_comm = lookup_context.runtime_table_comm.as_ref().unwrap();
                let runtime_table = lookup_context.runtime_table.as_ref().unwrap();

                polynomials.push((runtime_table, None, runtime_table_comm.blinders.clone()));
            }
        }

        //~ 1. Create an aggregated evaluation proof for all of these polynomials at $\zeta$ and $\zeta\omega$ using $u$ and $v$.
        let proof = index.srs.open(
            group_map,
            &polynomials,
            &[zeta, zeta_omega],
            v,
            u,
            fq_sponge_before_evaluations,
            rng,
        );

        let lookup = lookup_context
            .aggreg_comm
            .zip(lookup_context.sorted_comms)
            .map(|(a, s)| LookupCommitments {
                aggreg: a.commitment,
                sorted: s.iter().map(|c| c.commitment.clone()).collect(),
                runtime: lookup_context.runtime_table_comm.map(|x| x.commitment),
            });

        Ok(Self {
            commitments: ProverCommitments {
                w_comm: array::from_fn(|i| w_comm[i].commitment.clone()),
                z_comm: z_comm.commitment,
                t_comm: t_comm.commitment,
                lookup,
            },
            proof,
            evals: chunked_evals,
            ft_eval1,
            public,
            prev_challenges,
        })
    }
}

#[cfg(feature = "ocaml_types")]
pub mod caml {
    use super::*;
    use crate::proof::caml::{CamlProofEvaluations, CamlRecursionChallenge};
    use ark_ec::AffineCurve;
    use commitment_dlog::commitment::caml::{CamlOpeningProof, CamlPolyComm};

    //
    // CamlProverProof<CamlG, CamlF>
    //

    #[derive(ocaml::IntoValue, ocaml::FromValue, ocaml_gen::Struct)]
    pub struct CamlProverProof<CamlG, CamlF> {
        pub commitments: CamlProverCommitments<CamlG>,
        pub proof: CamlOpeningProof<CamlG, CamlF>,
        // OCaml doesn't have sized arrays, so we have to convert to a tuple..
        pub evals: CamlProofEvaluations<CamlF>,
        pub ft_eval1: CamlF,
        pub public: Vec<CamlF>,
        pub prev_challenges: Vec<CamlRecursionChallenge<CamlG, CamlF>>, //Vec<(Vec<CamlF>, CamlPolyComm<CamlG>)>,
    }

    //
    // CamlProverCommitments<CamlG>
    //

    #[derive(Clone, ocaml::IntoValue, ocaml::FromValue, ocaml_gen::Struct)]
    pub struct CamlLookupCommitments<CamlG> {
        pub sorted: Vec<CamlPolyComm<CamlG>>,
        pub aggreg: CamlPolyComm<CamlG>,
        pub runtime: Option<CamlPolyComm<CamlG>>,
    }

    #[allow(clippy::type_complexity)]
    #[derive(Clone, ocaml::IntoValue, ocaml::FromValue, ocaml_gen::Struct)]
    pub struct CamlProverCommitments<CamlG> {
        // polynomial commitments
        pub w_comm: (
            CamlPolyComm<CamlG>,
            CamlPolyComm<CamlG>,
            CamlPolyComm<CamlG>,
            CamlPolyComm<CamlG>,
            CamlPolyComm<CamlG>,
            CamlPolyComm<CamlG>,
            CamlPolyComm<CamlG>,
            CamlPolyComm<CamlG>,
            CamlPolyComm<CamlG>,
            CamlPolyComm<CamlG>,
            CamlPolyComm<CamlG>,
            CamlPolyComm<CamlG>,
            CamlPolyComm<CamlG>,
            CamlPolyComm<CamlG>,
            CamlPolyComm<CamlG>,
        ),
        pub z_comm: CamlPolyComm<CamlG>,
        pub t_comm: CamlPolyComm<CamlG>,
        pub lookup: Option<CamlLookupCommitments<CamlG>>,
    }

    // These implementations are handy for conversions such as:
    // InternalType <-> Ocaml::Value
    //
    // It does this by hiding the required middle conversion step:
    // InternalType <-> CamlInternalType <-> Ocaml::Value
    //
    // Note that some conversions are not always possible to shorten,
    // because we don't always know how to convert the types.
    // For example, to implement the conversion
    // ProverCommitments<G> -> CamlProverCommitments<CamlG>
    // we need to know how to convert G to CamlG.
    // we don't know that information, unless we implemented some trait (e.g. ToCaml)
    // we can do that, but instead we implemented the From trait for the reverse operations (From<G> for CamlG).
    // it reduces the complexity, but forces us to do the conversion in two phases instead of one.

    //
    // CamlLookupCommitments<CamlG> <-> LookupCommitments<G>
    //

    impl<G, CamlG> From<LookupCommitments<G>> for CamlLookupCommitments<CamlG>
    where
        G: AffineCurve,
        CamlPolyComm<CamlG>: From<PolyComm<G>>,
    {
        fn from(
            LookupCommitments {
                aggreg,
                sorted,
                runtime,
            }: LookupCommitments<G>,
        ) -> Self {
            Self {
                aggreg: aggreg.into(),
                sorted: sorted.into_iter().map(Into::into).collect(),
                runtime: runtime.map(Into::into),
            }
        }
    }

    impl<G, CamlG> From<CamlLookupCommitments<CamlG>> for LookupCommitments<G>
    where
        G: AffineCurve,
        PolyComm<G>: From<CamlPolyComm<CamlG>>,
    {
        fn from(
            CamlLookupCommitments {
                aggreg,
                sorted,
                runtime,
            }: CamlLookupCommitments<CamlG>,
        ) -> LookupCommitments<G> {
            LookupCommitments {
                aggreg: aggreg.into(),
                sorted: sorted.into_iter().map(Into::into).collect(),
                runtime: runtime.map(Into::into),
            }
        }
    }

    //
    // CamlProverCommitments<CamlG> <-> ProverCommitments<G>
    //

    impl<G, CamlG> From<ProverCommitments<G>> for CamlProverCommitments<CamlG>
    where
        G: AffineCurve,
        CamlPolyComm<CamlG>: From<PolyComm<G>>,
    {
        fn from(prover_comm: ProverCommitments<G>) -> Self {
            let [w_comm0, w_comm1, w_comm2, w_comm3, w_comm4, w_comm5, w_comm6, w_comm7, w_comm8, w_comm9, w_comm10, w_comm11, w_comm12, w_comm13, w_comm14] =
                prover_comm.w_comm;
            Self {
                w_comm: (
                    w_comm0.into(),
                    w_comm1.into(),
                    w_comm2.into(),
                    w_comm3.into(),
                    w_comm4.into(),
                    w_comm5.into(),
                    w_comm6.into(),
                    w_comm7.into(),
                    w_comm8.into(),
                    w_comm9.into(),
                    w_comm10.into(),
                    w_comm11.into(),
                    w_comm12.into(),
                    w_comm13.into(),
                    w_comm14.into(),
                ),
                z_comm: prover_comm.z_comm.into(),
                t_comm: prover_comm.t_comm.into(),
                lookup: prover_comm.lookup.map(Into::into),
            }
        }
    }

    impl<G, CamlG> From<CamlProverCommitments<CamlG>> for ProverCommitments<G>
    where
        G: AffineCurve,
        PolyComm<G>: From<CamlPolyComm<CamlG>>,
    {
        fn from(caml_prover_comm: CamlProverCommitments<CamlG>) -> ProverCommitments<G> {
            let (
                w_comm0,
                w_comm1,
                w_comm2,
                w_comm3,
                w_comm4,
                w_comm5,
                w_comm6,
                w_comm7,
                w_comm8,
                w_comm9,
                w_comm10,
                w_comm11,
                w_comm12,
                w_comm13,
                w_comm14,
            ) = caml_prover_comm.w_comm;
            ProverCommitments {
                w_comm: [
                    w_comm0.into(),
                    w_comm1.into(),
                    w_comm2.into(),
                    w_comm3.into(),
                    w_comm4.into(),
                    w_comm5.into(),
                    w_comm6.into(),
                    w_comm7.into(),
                    w_comm8.into(),
                    w_comm9.into(),
                    w_comm10.into(),
                    w_comm11.into(),
                    w_comm12.into(),
                    w_comm13.into(),
                    w_comm14.into(),
                ],
                z_comm: caml_prover_comm.z_comm.into(),
                t_comm: caml_prover_comm.t_comm.into(),
                lookup: caml_prover_comm.lookup.map(Into::into),
            }
        }
    }

    //
    // ProverProof<G> <-> CamlProverProof<CamlG, CamlF>
    //

    impl<G, CamlG, CamlF> From<ProverProof<G>> for CamlProverProof<CamlG, CamlF>
    where
        G: AffineCurve,
        CamlG: From<G>,
        CamlF: From<G::ScalarField>,
    {
        fn from(pp: ProverProof<G>) -> Self {
            Self {
                commitments: pp.commitments.into(),
                proof: pp.proof.into(),
                evals: pp.evals.into(),
                ft_eval1: pp.ft_eval1.into(),
                public: pp.public.into_iter().map(Into::into).collect(),
                prev_challenges: pp.prev_challenges.into_iter().map(Into::into).collect(),
            }
        }
    }

    impl<G, CamlG, CamlF> From<CamlProverProof<CamlG, CamlF>> for ProverProof<G>
    where
        G: AffineCurve + From<CamlG>,
        G::ScalarField: From<CamlF>,
    {
        fn from(caml_pp: CamlProverProof<CamlG, CamlF>) -> ProverProof<G> {
            ProverProof {
                commitments: caml_pp.commitments.into(),
                proof: caml_pp.proof.into(),
                evals: caml_pp.evals.into(),
                ft_eval1: caml_pp.ft_eval1.into(),
                public: caml_pp.public.into_iter().map(Into::into).collect(),
                prev_challenges: caml_pp
                    .prev_challenges
                    .into_iter()
                    .map(Into::into)
                    .collect(),
            }
        }
    }
}<|MERGE_RESOLUTION|>--- conflicted
+++ resolved
@@ -13,8 +13,8 @@
             complete_add::CompleteAdd,
             endomul_scalar::EndomulScalar,
             endosclmul::EndosclMul,
-<<<<<<< HEAD
             foreign_field_add::{self, circuitgates::ForeignFieldAdd},
+            foreign_field_mul::{self, circuitgates::ForeignFieldMul},
             generic, permutation,
             permutation::ZK_ROWS,
             poseidon::Poseidon,
@@ -22,12 +22,6 @@
                 self,
                 circuitgates::{RangeCheck0, RangeCheck1},
             },
-=======
-            foreign_field_add, foreign_field_mul, generic, permutation,
-            permutation::ZK_ROWS,
-            poseidon::Poseidon,
-            range_check::{self},
->>>>>>> 46bff89b
             varbasemul::VarbaseMul,
             xor::Xor16,
         },
@@ -716,14 +710,19 @@
             };
 
             {
-<<<<<<< HEAD
                 use crate::circuits::argument::DynArgument;
 
-                let chacha_enabled = index.cs.chacha8.is_some();
-                let range_check_enabled = index.cs.range_check_selector_polys.is_some();
-                let foreign_field_addition_enabled =
-                    index.cs.foreign_field_add_selector_poly.is_some();
-                let xor_enabled = index.cs.xor_selector_poly.is_some();
+                let chacha_enabled = index.column_evaluations.chacha_selectors8.is_some();
+                let range_check_enabled = index.column_evaluations.range_check_selectors8.is_some();
+                let foreign_field_addition_enabled = index
+                    .column_evaluations
+                    .foreign_field_add_selector8
+                    .is_some();
+                let foreign_field_multiplication_enabled = index
+                    .column_evaluations
+                    .foreign_field_mul_selector8
+                    .is_some();
+                let xor_enabled = index.column_evaluations.xor_selector8.is_some();
 
                 for gate in [
                     (
@@ -744,6 +743,11 @@
                     (&RangeCheck1::default(), range_check_enabled),
                     // Foreign field addition gate
                     (&ForeignFieldAdd::default(), foreign_field_addition_enabled),
+                    // Foreign field multiplication gate
+                    (
+                        &ForeignFieldMul::default(),
+                        foreign_field_multiplication_enabled,
+                    ),
                     // Xor gate
                     (&Xor16::default(), xor_enabled),
                 ]
@@ -760,79 +764,6 @@
                         panic!("Bad evaluation")
                     }
                     check_constraint!(index, format!("{:?}", gate.argument_type()), eval);
-=======
-                if index
-                    .column_evaluations
-                    .chacha_selectors8
-                    .as_ref()
-                    .is_some()
-                {
-                    let chacha0 = ChaCha0::combined_constraints(&all_alphas).evaluations(&env);
-                    t4 += &chacha0;
-
-                    let chacha1 = ChaCha1::combined_constraints(&all_alphas).evaluations(&env);
-                    t4 += &chacha1;
-
-                    let chacha2 = ChaCha2::combined_constraints(&all_alphas).evaluations(&env);
-                    t4 += &chacha2;
-
-                    let chacha_final =
-                        ChaChaFinal::combined_constraints(&all_alphas).evaluations(&env);
-                    t4 += &chacha_final;
-
-                    check_constraint!(index, chacha0);
-                    check_constraint!(index, chacha1);
-                    check_constraint!(index, chacha2);
-                    check_constraint!(index, chacha_final);
-                }
-            }
-
-            // range check gates
-            if index.column_evaluations.range_check_selectors8.is_some() {
-                for gate_type in range_check::gadget::circuit_gates() {
-                    let range_check_constraint =
-                        range_check::gadget::circuit_gate_constraints(gate_type, &all_alphas)
-                            .evaluations(&env);
-                    assert_eq!(range_check_constraint.domain().size, t8.domain().size);
-                    t8 += &range_check_constraint;
-                    check_constraint!(index, range_check_constraint);
-                }
-            }
-
-            // foreign field addition
-            if index
-                .column_evaluations
-                .foreign_field_add_selector8
-                .is_some()
-            {
-                let foreign_field_add_constraint =
-                    foreign_field_add::gadget::combined_constraints(&all_alphas).evaluations(&env);
-                assert_eq!(foreign_field_add_constraint.domain().size, t4.domain().size);
-                t4 += &foreign_field_add_constraint;
-                check_constraint!(index, foreign_field_add_constraint);
-            }
-
-            // foreign field multiplication
-            if index
-                .column_evaluations
-                .foreign_field_mul_selector8
-                .is_some()
-            {
-                let foreign_field_mul_constraint =
-                    foreign_field_mul::gadget::combined_constraints(&all_alphas).evaluations(&env);
-                assert_eq!(foreign_field_mul_constraint.domain().size, t8.domain().size);
-                t8 += &foreign_field_mul_constraint;
-                check_constraint!(index, foreign_field_mul_constraint);
-            }
-
-            // xor
-            {
-                if index.column_evaluations.xor_selector8.is_some() {
-                    let xor = xor::combined_constraints(&all_alphas).evaluations(&env);
-                    assert_eq!(xor.domain().size, t4.domain().size);
-                    t4 += &xor;
-                    check_constraint!(index, xor);
->>>>>>> 46bff89b
                 }
             };
 
