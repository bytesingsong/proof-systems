--- conflicted
+++ resolved
@@ -10,22 +10,8 @@
     lookups::LookupTableIDs,
     proof::ProofInputs,
     witness::Witness,
-<<<<<<< HEAD
-    {BN254G1Affine, Ff1, Fp, LIMB_BITSIZE, N_LIMBS},
-};
-use kimchi::curve::KimchiCurve;
-use o1_utils::{field_helpers::FieldHelpers, foreign_field::ForeignElement};
-
-// TODO use more foreign_field.rs with from/to bigint conversion
-fn limb_decompose(input: &Ff1) -> [Fp; N_LIMBS] {
-    let input_bi: BigUint = FieldHelpers::to_biguint(input);
-    let ff_el: ForeignElement<Fp, LIMB_BITSIZE, N_LIMBS> = ForeignElement::from_biguint(input_bi);
-    ff_el.limbs
-}
-=======
     {BN254G1Affine, Fp},
 };
->>>>>>> f0dc5830
 
 #[allow(dead_code)]
 /// Builder environment for a native group `G`.
