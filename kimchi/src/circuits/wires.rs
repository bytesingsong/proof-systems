//! This module implements Plonk circuit gate wires primitive.

use ark_ff::bytes::{FromBytes, ToBytes};
use array_init::array_init;
use serde::{Deserialize, Serialize};
use std::io::{Read, Result as IoResult, Write};

<<<<<<< HEAD
//
// Handy constants
//

=======
>>>>>>> 2afebaee
/// Number of generic registers
pub const GENERICS: usize = 3;

/// Number of registers
pub const COLUMNS: usize = 15;

/// Number of registers that can be wired (participating in the permutation)
pub const PERMUTS: usize = 7;

/// index of all registers
pub const WIRES: [usize; COLUMNS] = [0, 1, 2, 3, 4, 5, 6, 7, 8, 9, 10, 11, 12, 13, 14];

//
// Data structures
//

/// Wire documents the other cell that is wired to this one.
/// If the cell represents an internal wire, an input to the circuit,
/// or a final output of the circuit, the cell references itself.
#[derive(PartialEq, Eq, Clone, Copy, Debug, Serialize, Deserialize)]
#[cfg_attr(test, derive(proptest_derive::Arbitrary))]
#[cfg_attr(feature = "wasm_types", wasm_bindgen::prelude::wasm_bindgen)]
pub struct Wire {
    // TODO(mimoo): shouldn't we use u32 since we serialize them as u32?
    pub row: usize,
    pub col: usize,
}

impl Wire {
    /// Creates a new set of wires for a given row.
    pub fn new(row: usize) -> [Self; PERMUTS] {
        array_init(|col| Self { row, col })
    }
}

/// GateWires document the wiring of a gate. More specifically, each value either
/// represents the same cell (row and column) or a different cell in another row.
/// (This is to help the permutation argument.)
pub type GateWires = [Wire; PERMUTS];

impl ToBytes for Wire {
    #[inline]
    fn write<W: Write>(&self, mut w: W) -> IoResult<()> {
        (self.row as u32).write(&mut w)?;
        (self.col as u32).write(&mut w)?;
        Ok(())
    }
}

impl FromBytes for Wire {
    #[inline]
    fn read<R: Read>(mut r: R) -> IoResult<Self> {
        let row = u32::read(&mut r)? as usize;
        let col = u32::read(&mut r)? as usize;
        Ok(Wire { row, col })
    }
}

#[cfg(feature = "ocaml_types")]
pub mod caml {
    use super::*;
    use std::convert::TryInto;

    #[derive(ocaml::IntoValue, ocaml::FromValue, ocaml_gen::Struct)]
    pub struct CamlWire {
        pub row: ocaml::Int,
        pub col: ocaml::Int,
    }

    impl From<Wire> for CamlWire {
        fn from(w: Wire) -> Self {
            Self {
                row: w.row.try_into().expect("usize -> isize"),
                col: w.col.try_into().expect("usize -> isize"),
            }
        }
    }

    impl From<CamlWire> for Wire {
        fn from(w: CamlWire) -> Self {
            Self {
                row: w.row.try_into().expect("isize -> usize"),
                col: w.col.try_into().expect("isize -> usize"),
            }
        }
    }
}

#[cfg(feature = "wasm_types")]
pub mod wasm {
    use super::*;

    #[wasm_bindgen::prelude::wasm_bindgen]
    impl Wire {
        #[wasm_bindgen::prelude::wasm_bindgen]
        pub fn create(row: i32, col: i32) -> Self {
            Self {
                row: row as usize,
                col: col as usize,
            }
        }
    }
}<|MERGE_RESOLUTION|>--- conflicted
+++ resolved
@@ -5,13 +5,6 @@
 use serde::{Deserialize, Serialize};
 use std::io::{Read, Result as IoResult, Write};
 
-<<<<<<< HEAD
-//
-// Handy constants
-//
-
-=======
->>>>>>> 2afebaee
 /// Number of generic registers
 pub const GENERICS: usize = 3;
 
