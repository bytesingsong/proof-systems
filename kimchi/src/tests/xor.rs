--- conflicted
+++ resolved
@@ -12,11 +12,7 @@
 use ark_ff::{Field, One};
 use mina_curves::pasta::{Fp, Pallas, Vesta};
 use num_bigint::{BigUint, RandBigInt};
-<<<<<<< HEAD
-use o1_utils::{big_xor, FieldFromBig, FieldHelpers};
-=======
-use o1_utils::{big_bit_ops::*, FieldFromBig, FieldHelpers};
->>>>>>> 0f3b6bfc
+use o1_utils::{big_bits, big_xor, FieldFromBig, FieldHelpers};
 use rand::{rngs::StdRng, SeedableRng};
 
 use super::framework::TestFramework;
@@ -31,11 +27,7 @@
 ];
 
 // Returns the all ones BigUint of bits length
-<<<<<<< HEAD
 pub(crate) fn all_ones(bits: usize) -> PallasField {
-=======
-pub(crate) fn all_ones(bits: u32) -> PallasField {
->>>>>>> 0f3b6bfc
     PallasField::from(2u128).pow(&[bits as u64]) - PallasField::one()
 }
 
@@ -50,11 +42,7 @@
         assert!(bits.is_some());
         let bits = bits.unwrap();
         PallasField::from_biguint(
-<<<<<<< HEAD
-            rng.gen_biguint_range(&BigUint::from(0u8), &BigUint::from(2u8).pow(bits as u32)),
-=======
             &rng.gen_biguint_range(&BigUint::from(0u8), &BigUint::from(2u8).pow(bits as u32)),
->>>>>>> 0f3b6bfc
         )
         .unwrap()
     }
