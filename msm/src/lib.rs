--- conflicted
+++ resolved
@@ -46,6 +46,7 @@
 #[cfg(test)]
 mod tests {
     use crate::{
+        columns::Column,
         lookups::{MSMLookup, MSMLookupTableIDs},
         proof::Witness,
         prover::prove,
@@ -56,14 +57,6 @@
     use kimchi::circuits::domains::EvaluationDomains;
     use poly_commitment::pairing_proof::PairingSRS;
 
-<<<<<<< HEAD
-=======
-    use crate::{
-        columns::Column, mvlookup::Lookup, proof::Witness, prover::prove, verifier::verify,
-        BaseSponge, Fp, OpeningProof, ScalarSponge, BN254,
-    };
-
->>>>>>> 86e92609
     #[test]
     fn test_completeness() {
         let mut rng = o1_utils::tests::make_test_rng();
@@ -83,17 +76,12 @@
         let constraints: Vec<_> = vec![];
 
         // generate the proof
-<<<<<<< HEAD
-        let proof = prove::<_, OpeningProof, BaseSponge, ScalarSponge, MSMLookupTableIDs>(
-            domain, &srs, witness,
-=======
-        let proof = prove::<_, OpeningProof, BaseSponge, ScalarSponge, Column, _>(
+        let proof = prove::<_, OpeningProof, BaseSponge, ScalarSponge, Column, _, MSMLookupTableIDs>(
             domain,
             &srs,
             witness,
             constraints,
             &mut rng,
->>>>>>> 86e92609
         );
 
         // verify the proof
@@ -118,18 +106,7 @@
         let witness = Witness::random(domain);
         let constraints = vec![];
         // generate the proof
-<<<<<<< HEAD
-        let proof = prove::<_, OpeningProof, BaseSponge, ScalarSponge, MSMLookupTableIDs>(
-            domain, &srs, witness,
-        );
-
-        let witness_prime = Witness::random(domain);
-        let proof_prime = prove::<_, OpeningProof, BaseSponge, ScalarSponge, MSMLookupTableIDs>(
-            domain,
-            &srs,
-            witness_prime,
-=======
-        let proof = prove::<_, OpeningProof, BaseSponge, ScalarSponge, Column, _>(
+        let proof = prove::<_, OpeningProof, BaseSponge, ScalarSponge, Column, _, MSMLookupTableIDs>(
             domain,
             &srs,
             witness,
@@ -138,14 +115,14 @@
         );
 
         let witness_prime = Witness::random(domain);
-        let proof_prime = prove::<_, OpeningProof, BaseSponge, ScalarSponge, Column, _>(
-            domain,
-            &srs,
-            witness_prime,
-            constraints,
-            &mut rng,
->>>>>>> 86e92609
-        );
+        let proof_prime =
+            prove::<_, OpeningProof, BaseSponge, ScalarSponge, Column, _, MSMLookupTableIDs>(
+                domain,
+                &srs,
+                witness_prime,
+                constraints,
+                &mut rng,
+            );
 
         // Swap the opening proof. The verification should fail.
         {
@@ -208,17 +185,12 @@
         // Overwriting the first looked up value
         witness.mvlookups[0].f[0][0] = wrong_looked_up_value;
         // generate the proof
-<<<<<<< HEAD
-        let proof = prove::<_, OpeningProof, BaseSponge, ScalarSponge, MSMLookupTableIDs>(
-            domain, &srs, witness,
-=======
-        let proof = prove::<_, OpeningProof, BaseSponge, ScalarSponge, Column, _>(
+        let proof = prove::<_, OpeningProof, BaseSponge, ScalarSponge, Column, _, MSMLookupTableIDs>(
             domain,
             &srs,
             witness,
             constraints,
             &mut rng,
->>>>>>> 86e92609
         );
         let verifies = verify::<_, OpeningProof, BaseSponge, ScalarSponge>(domain, &srs, &proof);
         // FIXME: At the moment, it does verify. It should not. We are missing constraints.
