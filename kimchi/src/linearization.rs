--- conflicted
+++ resolved
@@ -4,15 +4,9 @@
     alphas::Alphas,
     circuits::{
         argument::{Argument, ArgumentType},
-<<<<<<< HEAD
         berkeley_columns::BerkeleyChallengeTerm,
-        expr::{self},
-        lookup::{
-            self,
-=======
         expr, lookup,
         lookup::{
->>>>>>> befc0ae7
             constraints::LookupConfiguration,
             lookups::{LookupFeatures, LookupInfo, LookupPattern, LookupPatterns},
         },
@@ -350,10 +344,7 @@
 /// # Panics
 ///
 /// Will panic if the `linearization` process fails.
-<<<<<<< HEAD
 #[allow(clippy::type_complexity)]
-=======
->>>>>>> befc0ae7
 pub fn expr_linearization<F: PrimeField>(
     feature_flags: Option<&FeatureFlags>,
     generic: bool,
