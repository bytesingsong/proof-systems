--- conflicted
+++ resolved
@@ -322,26 +322,9 @@
     #[test]
     fn get_alphas_for_spec() {
         let gates = vec![CircuitGate::<Fp>::zero(Wire::for_row(0)); 2];
-<<<<<<< HEAD
-        let index = new_index_for_test(gates, 0);
-        let (_linearization, powers_of_alpha) = expr_linearization(
-            index.cs.chacha8.is_some(),
-            index.cs.range_check_selector_polys.is_some(),
-            index
-                .cs
-                .lookup_constraint_system
-                .as_ref()
-                .map(|lcs| &lcs.configuration),
-            index.cs.foreign_field_add_selector_poly.is_some(),
-            index.cs.xor_selector_poly.is_some(),
-            index.cs.rot_selector_poly.is_some(),
-            true,
-        );
-=======
         let index = new_index_for_test::<Vesta>(gates, 0);
         let (_linearization, powers_of_alpha) =
             expr_linearization(Some(&index.cs.feature_flags), true);
->>>>>>> c2abf3eb
         // make sure this is present in the specification
         let manifest_dir = std::env::var("CARGO_MANIFEST_DIR").unwrap();
         let spec_path = Path::new(&manifest_dir)
