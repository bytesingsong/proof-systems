use std::ops::{Index, IndexMut};

use ark_ff::{One, Zero};
use kimchi::circuits::polynomials::keccak::constants::{
    CHI_SHIFTS_B_LEN, CHI_SHIFTS_B_OFF, CHI_SHIFTS_SUM_LEN, CHI_SHIFTS_SUM_OFF, PIRHO_DENSE_E_LEN,
    PIRHO_DENSE_E_OFF, PIRHO_DENSE_ROT_E_LEN, PIRHO_DENSE_ROT_E_OFF, PIRHO_EXPAND_ROT_E_LEN,
    PIRHO_EXPAND_ROT_E_OFF, PIRHO_QUOTIENT_E_LEN, PIRHO_QUOTIENT_E_OFF, PIRHO_REMAINDER_E_LEN,
    PIRHO_REMAINDER_E_OFF, PIRHO_SHIFTS_E_LEN, PIRHO_SHIFTS_E_OFF, SPONGE_BYTES_OFF,
    SPONGE_NEW_STATE_OFF, SPONGE_OLD_STATE_OFF, SPONGE_SHIFTS_OFF, STATE_LEN, THETA_DENSE_C_LEN,
    THETA_DENSE_C_OFF, THETA_DENSE_ROT_C_LEN, THETA_DENSE_ROT_C_OFF, THETA_EXPAND_ROT_C_LEN,
    THETA_EXPAND_ROT_C_OFF, THETA_QUOTIENT_C_LEN, THETA_QUOTIENT_C_OFF, THETA_REMAINDER_C_LEN,
    THETA_REMAINDER_C_OFF, THETA_SHIFTS_C_LEN, THETA_SHIFTS_C_OFF, THETA_STATE_A_LEN,
    THETA_STATE_A_OFF,
};
use serde::{Deserialize, Serialize};

use super::{grid_index, ZKVM_KECCAK_COLS_CURR, ZKVM_KECCAK_COLS_NEXT};

#[derive(Clone, Copy, Debug, Serialize, Deserialize, Eq, PartialEq)]
pub enum KeccakColumn {
    StepCounter,
    FlagRound,                                // Coeff Round = 0 | 1 .. 24
    FlagAbsorb,                               // Coeff Absorb = 0 | 1
    FlagSqueeze,                              // Coeff Squeeze = 0 | 1
    FlagRoot,                                 // Coeff Root = 0 | 1
    FlagPad,                                  // Coeff Pad = 0 | 1
    FlagLength,                               // Coeff Length 0 | 1 .. 136
    TwoToPad,                                 // 2^PadLength
    InverseRound,                             // Round^-1
    FlagsBytes(usize),                        // 136 boolean values
    PadSuffix(usize),                         // 5 values with padding suffix
    RoundConstants(usize),                    // Round constants
    ThetaStateA(usize, usize, usize),         // Round Curr[0..100)
    ThetaShiftsC(usize, usize, usize),        // Round Curr[100..180)
    ThetaDenseC(usize, usize),                // Round Curr[180..200)
    ThetaQuotientC(usize),                    // Round Curr[200..205)
    ThetaRemainderC(usize, usize),            // Round Curr[205..225)
    ThetaDenseRotC(usize, usize),             // Round Curr[225..245)
    ThetaExpandRotC(usize, usize),            // Round Curr[245..265)
    PiRhoShiftsE(usize, usize, usize, usize), // Round Curr[265..665)
    PiRhoDenseE(usize, usize, usize),         // Round Curr[665..765)
    PiRhoQuotientE(usize, usize, usize),      // Round Curr[765..865)
    PiRhoRemainderE(usize, usize, usize),     // Round Curr[865..965)
    PiRhoDenseRotE(usize, usize, usize),      // Round Curr[965..1065)
    PiRhoExpandRotE(usize, usize, usize),     // Round Curr[1065..1165)
    ChiShiftsB(usize, usize, usize, usize),   // Round Curr[1165..1565)
    ChiShiftsSum(usize, usize, usize, usize), // Round Curr[1565..1965)
    IotaStateG(usize),                        // Round Next[0..100)
    SpongeOldState(usize),                    // Sponge Curr[0..100)
    SpongeNewState(usize),                    // Sponge Curr[100..200)
    SpongeBytes(usize),                       // Sponge Curr[200..400)
    SpongeShifts(usize),                      // Sponge Curr[400..800)
    SpongeXorState(usize),                    // Absorb Next[0..100)
}

#[derive(Clone, Debug, Serialize, Deserialize, Eq, PartialEq)]
pub struct KeccakColumns<T> {
<<<<<<< HEAD
    flag_round: T,           // Coeff Round = 0 | 1 .. 24
    flag_absorb: T,          // Coeff Absorb = 0 | 1
    flag_squeeze: T,         // Coeff Squeeze = 0 | 1
    flag_root: T,            // Coeff Root = 0 | 1
    flag_pad: T,             // Coeff Pad = 0 | 1
    flag_length: T,          // Coeff Length 0 | 1 .. 136
    two_to_pad: T,           // 2^PadLength
    inverse_round: T,        // Round^-1
    flags_bytes: Vec<T>,     // 136 boolean values
    pad_suffix: Vec<T>,      // 5 values with padding suffix
    round_constants: Vec<T>, // Round constants
    curr: Vec<T>,            // Curr[0..1965)
    next: Vec<T>,            // Next[0..100)
=======
    pub step_counter: T,
    pub flag_round: T,           // Coeff Round = 0 | 1 .. 24
    pub flag_absorb: T,          // Coeff Absorb = 0 | 1
    pub flag_squeeze: T,         // Coeff Squeeze = 0 | 1
    pub flag_root: T,            // Coeff Root = 0 | 1
    pub flag_pad: T,             // Coeff Pad = 0 | 1
    pub flag_length: T,          // Coeff Length 0 | 1 .. 136
    pub two_to_pad: T,           // 2^PadLength
    pub inverse_round: T,        // Round^-1
    pub flags_bytes: Vec<T>,     // 136 boolean values
    pub pad_suffix: Vec<T>,      // 5 values with padding suffix
    pub round_constants: Vec<T>, // Round constants
    pub curr: Vec<T>,            // Curr[0..1965)
    pub next: Vec<T>,            // Next[0..100)
>>>>>>> 8303b1e0
}

impl<T: Clone> KeccakColumns<T> {
    fn curr(&self, offset: usize, length: usize, i: usize, y: usize, x: usize, q: usize) -> &T {
        &self.curr[offset + grid_index(length, i, y, x, q)]
    }

    fn mut_curr(
        &mut self,
        offset: usize,
        length: usize,
        i: usize,
        y: usize,
        x: usize,
        q: usize,
    ) -> &mut T {
        &mut self.curr[offset + grid_index(length, i, y, x, q)]
    }

<<<<<<< HEAD
    pub fn chunk(&self, offset: usize, length: usize) -> Vec<T> {
        self.curr[offset..offset + length].to_vec().clone()
=======
    pub fn chunk(&self, offset: usize, length: usize) -> &[T] {
        &self.curr[offset..offset + length]
    }

    pub(crate) fn curr_state(&self) -> &[T] {
        &self.curr[0..STATE_LEN]
    }
    pub(crate) fn next_state(&self) -> &[T] {
        &self.next
>>>>>>> 8303b1e0
    }

    pub(crate) fn rc(&self) -> Vec<T> {
        self.round_constants.clone()
    }

    pub(crate) fn flags_bytes(&self) -> Vec<T> {
        self.flags_bytes.clone()
    }
}

impl<T: Zero + One + Clone> Default for KeccakColumns<T> {
    fn default() -> Self {
        KeccakColumns {
            step_counter: T::zero(),
            flag_round: T::zero(),
            flag_absorb: T::zero(),
            flag_squeeze: T::zero(),
            flag_root: T::zero(),
            flag_pad: T::zero(),
            flag_length: T::zero(),
            two_to_pad: T::one(), // So that default 2^0 is in the table
            inverse_round: T::zero(),
            flags_bytes: vec![T::zero(); 136],
            pad_suffix: vec![T::zero(); 5],
            round_constants: vec![T::zero(); 4], // RC[0] is set to be all zeros
            curr: vec![T::zero(); ZKVM_KECCAK_COLS_CURR],
            next: vec![T::zero(); ZKVM_KECCAK_COLS_NEXT],
        }
    }
}

impl<T: Clone> Index<KeccakColumn> for KeccakColumns<T> {
    type Output = T;

    fn index(&self, index: KeccakColumn) -> &Self::Output {
        match index {
            KeccakColumn::StepCounter => &self.step_counter,
            KeccakColumn::FlagRound => &self.flag_round,
            KeccakColumn::FlagAbsorb => &self.flag_absorb,
            KeccakColumn::FlagSqueeze => &self.flag_squeeze,
            KeccakColumn::FlagRoot => &self.flag_root,
            KeccakColumn::FlagPad => &self.flag_pad,
            KeccakColumn::FlagLength => &self.flag_length,
            KeccakColumn::TwoToPad => &self.two_to_pad,
            KeccakColumn::InverseRound => &self.inverse_round,
            KeccakColumn::FlagsBytes(i) => &self.flags_bytes[i],
            KeccakColumn::PadSuffix(i) => &self.pad_suffix[i],
            KeccakColumn::RoundConstants(q) => &self.round_constants[q],
            KeccakColumn::ThetaStateA(y, x, q) => {
                self.curr(THETA_STATE_A_OFF, THETA_STATE_A_LEN, 0, y, x, q)
            }
            KeccakColumn::ThetaShiftsC(i, x, q) => {
                self.curr(THETA_SHIFTS_C_OFF, THETA_SHIFTS_C_LEN, i, 0, x, q)
            }
            KeccakColumn::ThetaDenseC(x, q) => {
                self.curr(THETA_DENSE_C_OFF, THETA_DENSE_C_LEN, 0, 0, x, q)
            }
            KeccakColumn::ThetaQuotientC(x) => {
                self.curr(THETA_QUOTIENT_C_OFF, THETA_QUOTIENT_C_LEN, 0, 0, x, 0)
            }
            KeccakColumn::ThetaRemainderC(x, q) => {
                self.curr(THETA_REMAINDER_C_OFF, THETA_REMAINDER_C_LEN, 0, 0, x, q)
            }
            KeccakColumn::ThetaDenseRotC(x, q) => {
                self.curr(THETA_DENSE_ROT_C_OFF, THETA_DENSE_ROT_C_LEN, 0, 0, x, q)
            }
            KeccakColumn::ThetaExpandRotC(x, q) => {
                self.curr(THETA_EXPAND_ROT_C_OFF, THETA_EXPAND_ROT_C_LEN, 0, 0, x, q)
            }
            KeccakColumn::PiRhoShiftsE(i, y, x, q) => {
                self.curr(PIRHO_SHIFTS_E_OFF, PIRHO_SHIFTS_E_LEN, i, y, x, q)
            }
            KeccakColumn::PiRhoDenseE(y, x, q) => {
                self.curr(PIRHO_DENSE_E_OFF, PIRHO_DENSE_E_LEN, 0, y, x, q)
            }
            KeccakColumn::PiRhoQuotientE(y, x, q) => {
                self.curr(PIRHO_QUOTIENT_E_OFF, PIRHO_QUOTIENT_E_LEN, 0, y, x, q)
            }
            KeccakColumn::PiRhoRemainderE(y, x, q) => {
                self.curr(PIRHO_REMAINDER_E_OFF, PIRHO_REMAINDER_E_LEN, 0, y, x, q)
            }
            KeccakColumn::PiRhoDenseRotE(y, x, q) => {
                self.curr(PIRHO_DENSE_ROT_E_OFF, PIRHO_DENSE_ROT_E_LEN, 0, y, x, q)
            }
            KeccakColumn::PiRhoExpandRotE(y, x, q) => {
                self.curr(PIRHO_EXPAND_ROT_E_OFF, PIRHO_EXPAND_ROT_E_LEN, 0, y, x, q)
            }
            KeccakColumn::ChiShiftsB(i, y, x, q) => {
                self.curr(CHI_SHIFTS_B_OFF, CHI_SHIFTS_B_LEN, i, y, x, q)
            }
            KeccakColumn::ChiShiftsSum(i, y, x, q) => {
                self.curr(CHI_SHIFTS_SUM_OFF, CHI_SHIFTS_SUM_LEN, i, y, x, q)
            }
            KeccakColumn::IotaStateG(i) => &self.next[i],
            KeccakColumn::SpongeOldState(i) => &self.curr[SPONGE_OLD_STATE_OFF + i],
            KeccakColumn::SpongeNewState(i) => &self.curr[SPONGE_NEW_STATE_OFF + i],
            KeccakColumn::SpongeBytes(i) => &self.curr[SPONGE_BYTES_OFF + i],
            KeccakColumn::SpongeShifts(i) => &self.curr[SPONGE_SHIFTS_OFF + i],
            KeccakColumn::SpongeXorState(i) => &self.next[i],
        }
    }
}

impl<T: Clone> IndexMut<KeccakColumn> for KeccakColumns<T> {
    fn index_mut(&mut self, index: KeccakColumn) -> &mut Self::Output {
        match index {
            KeccakColumn::StepCounter => &mut self.step_counter,
            KeccakColumn::FlagRound => &mut self.flag_round,
            KeccakColumn::FlagAbsorb => &mut self.flag_absorb,
            KeccakColumn::FlagSqueeze => &mut self.flag_squeeze,
            KeccakColumn::FlagRoot => &mut self.flag_root,
            KeccakColumn::FlagPad => &mut self.flag_pad,
            KeccakColumn::FlagLength => &mut self.flag_length,
            KeccakColumn::TwoToPad => &mut self.two_to_pad,
            KeccakColumn::InverseRound => &mut self.inverse_round,
            KeccakColumn::FlagsBytes(i) => &mut self.flags_bytes[i],
            KeccakColumn::PadSuffix(i) => &mut self.pad_suffix[i],
            KeccakColumn::RoundConstants(q) => &mut self.round_constants[q],
            KeccakColumn::ThetaStateA(y, x, q) => {
                self.mut_curr(THETA_STATE_A_OFF, THETA_STATE_A_LEN, 0, y, x, q)
            }
            KeccakColumn::ThetaShiftsC(i, x, q) => {
                self.mut_curr(THETA_SHIFTS_C_OFF, THETA_SHIFTS_C_LEN, i, 0, x, q)
            }
            KeccakColumn::ThetaDenseC(x, q) => {
                self.mut_curr(THETA_DENSE_C_OFF, THETA_DENSE_C_LEN, 0, 0, x, q)
            }
            KeccakColumn::ThetaQuotientC(x) => {
                self.mut_curr(THETA_QUOTIENT_C_OFF, THETA_QUOTIENT_C_LEN, 0, 0, x, 0)
            }
            KeccakColumn::ThetaRemainderC(x, q) => {
                self.mut_curr(THETA_REMAINDER_C_OFF, THETA_REMAINDER_C_LEN, 0, 0, x, q)
            }
            KeccakColumn::ThetaDenseRotC(x, q) => {
                self.mut_curr(THETA_DENSE_ROT_C_OFF, THETA_DENSE_ROT_C_LEN, 0, 0, x, q)
            }
            KeccakColumn::ThetaExpandRotC(x, q) => {
                self.mut_curr(THETA_EXPAND_ROT_C_OFF, THETA_EXPAND_ROT_C_LEN, 0, 0, x, q)
            }
            KeccakColumn::PiRhoShiftsE(i, y, x, q) => {
                self.mut_curr(PIRHO_SHIFTS_E_OFF, PIRHO_SHIFTS_E_LEN, i, y, x, q)
            }
            KeccakColumn::PiRhoDenseE(y, x, q) => {
                self.mut_curr(PIRHO_DENSE_E_OFF, PIRHO_DENSE_E_LEN, 0, y, x, q)
            }
            KeccakColumn::PiRhoQuotientE(y, x, q) => {
                self.mut_curr(PIRHO_QUOTIENT_E_OFF, PIRHO_QUOTIENT_E_LEN, 0, y, x, q)
            }
            KeccakColumn::PiRhoRemainderE(y, x, q) => {
                self.mut_curr(PIRHO_REMAINDER_E_OFF, PIRHO_REMAINDER_E_LEN, 0, y, x, q)
            }
            KeccakColumn::PiRhoDenseRotE(y, x, q) => {
                self.mut_curr(PIRHO_DENSE_ROT_E_OFF, PIRHO_DENSE_ROT_E_LEN, 0, y, x, q)
            }
            KeccakColumn::PiRhoExpandRotE(y, x, q) => {
                self.mut_curr(PIRHO_EXPAND_ROT_E_OFF, PIRHO_DENSE_ROT_E_LEN, 0, y, x, q)
            }
            KeccakColumn::ChiShiftsB(i, y, x, q) => {
                self.mut_curr(CHI_SHIFTS_B_OFF, CHI_SHIFTS_B_LEN, i, y, x, q)
            }
            KeccakColumn::ChiShiftsSum(i, y, x, q) => {
                self.mut_curr(CHI_SHIFTS_SUM_OFF, CHI_SHIFTS_SUM_LEN, i, y, x, q)
            }
            KeccakColumn::IotaStateG(i) => &mut self.next[i],
            KeccakColumn::SpongeOldState(i) => &mut self.curr[SPONGE_OLD_STATE_OFF + i],
            KeccakColumn::SpongeNewState(i) => &mut self.curr[SPONGE_NEW_STATE_OFF + i],
            KeccakColumn::SpongeBytes(i) => &mut self.curr[SPONGE_BYTES_OFF + i],
            KeccakColumn::SpongeShifts(i) => &mut self.curr[SPONGE_SHIFTS_OFF + i],
            KeccakColumn::SpongeXorState(i) => &mut self.next[i],
        }
    }
}<|MERGE_RESOLUTION|>--- conflicted
+++ resolved
@@ -55,7 +55,7 @@
 
 #[derive(Clone, Debug, Serialize, Deserialize, Eq, PartialEq)]
 pub struct KeccakColumns<T> {
-<<<<<<< HEAD
+    step_counter: T,
     flag_round: T,           // Coeff Round = 0 | 1 .. 24
     flag_absorb: T,          // Coeff Absorb = 0 | 1
     flag_squeeze: T,         // Coeff Squeeze = 0 | 1
@@ -69,22 +69,6 @@
     round_constants: Vec<T>, // Round constants
     curr: Vec<T>,            // Curr[0..1965)
     next: Vec<T>,            // Next[0..100)
-=======
-    pub step_counter: T,
-    pub flag_round: T,           // Coeff Round = 0 | 1 .. 24
-    pub flag_absorb: T,          // Coeff Absorb = 0 | 1
-    pub flag_squeeze: T,         // Coeff Squeeze = 0 | 1
-    pub flag_root: T,            // Coeff Root = 0 | 1
-    pub flag_pad: T,             // Coeff Pad = 0 | 1
-    pub flag_length: T,          // Coeff Length 0 | 1 .. 136
-    pub two_to_pad: T,           // 2^PadLength
-    pub inverse_round: T,        // Round^-1
-    pub flags_bytes: Vec<T>,     // 136 boolean values
-    pub pad_suffix: Vec<T>,      // 5 values with padding suffix
-    pub round_constants: Vec<T>, // Round constants
-    pub curr: Vec<T>,            // Curr[0..1965)
-    pub next: Vec<T>,            // Next[0..100)
->>>>>>> 8303b1e0
 }
 
 impl<T: Clone> KeccakColumns<T> {
@@ -104,10 +88,6 @@
         &mut self.curr[offset + grid_index(length, i, y, x, q)]
     }
 
-<<<<<<< HEAD
-    pub fn chunk(&self, offset: usize, length: usize) -> Vec<T> {
-        self.curr[offset..offset + length].to_vec().clone()
-=======
     pub fn chunk(&self, offset: usize, length: usize) -> &[T] {
         &self.curr[offset..offset + length]
     }
@@ -117,15 +97,14 @@
     }
     pub(crate) fn next_state(&self) -> &[T] {
         &self.next
->>>>>>> 8303b1e0
-    }
-
-    pub(crate) fn rc(&self) -> Vec<T> {
-        self.round_constants.clone()
-    }
-
-    pub(crate) fn flags_bytes(&self) -> Vec<T> {
-        self.flags_bytes.clone()
+    }
+
+    pub(crate) fn round_constants(&self) -> &[T] {
+        &self.round_constants
+    }
+
+    pub(crate) fn flags_bytes(&self) -> &[T] {
+        &self.flags_bytes
     }
 }
 
