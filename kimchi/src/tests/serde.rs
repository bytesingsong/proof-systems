use crate::{
    bench::BenchmarkCtx,
    circuits::{
        polynomials::generic::testing::{create_circuit, fill_in_witness},
        wires::COLUMNS,
    },
    proof::ProverProof,
    prover_index::testing::new_index_for_test,
    verifier::verify,
    verifier_index::VerifierIndex,
};
use ark_ec::short_weierstrass::Affine;
use ark_ff::Zero;
use groupmap::GroupMap;
use mina_curves::pasta::{Fp, Vesta, VestaParameters};
use mina_poseidon::{
    constants::PlonkSpongeConstantsKimchi,
    sponge::{DefaultFqSponge, DefaultFrSponge},
};
<<<<<<< HEAD
use poly_commitment::{
    commitment::CommitmentCurve,
    ipa::{OpeningProof, SRS},
    SRS as _,
};
=======
use poly_commitment::{commitment::CommitmentCurve, evaluation_proof::OpeningProof, srs::SRS};
>>>>>>> befc0ae7
use std::{array, time::Instant};

type SpongeParams = PlonkSpongeConstantsKimchi;
type BaseSponge = DefaultFqSponge<VestaParameters, SpongeParams>;
type ScalarSponge = DefaultFrSponge<Fp, SpongeParams>;

#[cfg(test)]
mod tests {
    use super::*;

    #[test]
    fn test_rmp_serde() {
        let ctx = BenchmarkCtx::new(4);

        let (proof, public_input) = ctx.create_proof();

        // small check of proof being serializable
        // serialize a proof
        let ser_pf = rmp_serde::to_vec(&proof).unwrap();
        println!("proof size: {} bytes", ser_pf.len());

        // deserialize the proof
        let de_pf: ProverProof<Vesta, OpeningProof<Vesta>> =
            rmp_serde::from_slice(&ser_pf).unwrap();

        // verify the deserialized proof (must accept the proof)
        ctx.batch_verification(&vec![(de_pf, public_input)]);
    }

    #[test]
    pub fn test_serialization() {
        let public = vec![Fp::from(3u8); 5];
        let gates = create_circuit(0, public.len());

        // create witness
        let mut witness: [Vec<Fp>; COLUMNS] = array::from_fn(|_| vec![Fp::zero(); gates.len()]);
        fill_in_witness(0, &mut witness, &public);

        let index = new_index_for_test(gates, public.len());
        let verifier_index = index.verifier_index();

        let verifier_index_serialize =
            serde_json::to_string(&verifier_index).expect("couldn't serialize index");

        // verify the circuit satisfiability by the computed witness
        index.verify(&witness, &public).unwrap();

        // add the proof to the batch
        let group_map = <Vesta as CommitmentCurve>::Map::setup();
        let proof = ProverProof::create::<BaseSponge, ScalarSponge, _>(
            &group_map,
            witness,
            &[],
            &index,
            &mut rand::rngs::OsRng,
        )
        .unwrap();

        // deserialize the verifier index
        let mut verifier_index_deserialize: VerifierIndex<Affine<VestaParameters>, _> =
            serde_json::from_str(&verifier_index_serialize).unwrap();

        // add srs with lagrange bases
<<<<<<< HEAD
        let mut srs = SRS::<Affine<VestaParameters>>::create(verifier_index.max_poly_size);
        srs.add_lagrange_basis(verifier_index.domain);
=======
        let srs = SRS::<Affine<VestaParameters>>::create(verifier_index.max_poly_size);
        srs.get_lagrange_basis(verifier_index.domain);
>>>>>>> befc0ae7
        verifier_index_deserialize.powers_of_alpha = index.powers_of_alpha;
        verifier_index_deserialize.linearization = index.linearization;
        verifier_index_deserialize.srs = std::sync::Arc::new(srs);

        // verify the proof
        let start = Instant::now();
        verify::<Vesta, BaseSponge, ScalarSponge, OpeningProof<Vesta>>(
            &group_map,
            &verifier_index_deserialize,
            &proof,
            &public,
        )
        .unwrap();
        println!("- time to verify: {}ms", start.elapsed().as_millis());
    }
}<|MERGE_RESOLUTION|>--- conflicted
+++ resolved
@@ -17,15 +17,11 @@
     constants::PlonkSpongeConstantsKimchi,
     sponge::{DefaultFqSponge, DefaultFrSponge},
 };
-<<<<<<< HEAD
 use poly_commitment::{
     commitment::CommitmentCurve,
     ipa::{OpeningProof, SRS},
     SRS as _,
 };
-=======
-use poly_commitment::{commitment::CommitmentCurve, evaluation_proof::OpeningProof, srs::SRS};
->>>>>>> befc0ae7
 use std::{array, time::Instant};
 
 type SpongeParams = PlonkSpongeConstantsKimchi;
@@ -89,13 +85,8 @@
             serde_json::from_str(&verifier_index_serialize).unwrap();
 
         // add srs with lagrange bases
-<<<<<<< HEAD
-        let mut srs = SRS::<Affine<VestaParameters>>::create(verifier_index.max_poly_size);
-        srs.add_lagrange_basis(verifier_index.domain);
-=======
         let srs = SRS::<Affine<VestaParameters>>::create(verifier_index.max_poly_size);
         srs.get_lagrange_basis(verifier_index.domain);
->>>>>>> befc0ae7
         verifier_index_deserialize.powers_of_alpha = index.powers_of_alpha;
         verifier_index_deserialize.linearization = index.linearization;
         verifier_index_deserialize.srs = std::sync::Arc::new(srs);
