--- conflicted
+++ resolved
@@ -270,15 +270,9 @@
 
 {sections.xor16}
 
-<<<<<<< HEAD
-##### And
-
-{sections.and_gadget}
-=======
 #### Not
 
 {sections.not_gadget}
->>>>>>> 812baa88
 
 ## Setup
 
