--- conflicted
+++ resolved
@@ -233,26 +233,16 @@
 fclean: clean ## Clean the tooling artefacts in addition to running clean
 		rm -rf ${RISCV32_TOOLCHAIN_PATH}
 
-<<<<<<< HEAD
-build-nodejs:
-		cargo +nightly run --package xtask -- build-wasm \
-=======
 .PHONY: build-nodejs
 build-nodejs: ## Compile the Kimchi library into WebAssembly to be used in NodeJS
-		cargo +nightly xtask build-wasm \
->>>>>>> bd608bb5
+		cargo +nightly run --package xtask -- build-wasm \
 		--target nodejs \
 		--out-dir ${PLONK_WASM_NODEJS_OUTDIR} \
 		--rust-version ${NIGHTLY_RUST_VERSION}
 
-<<<<<<< HEAD
-build-web:
-		cargo +nightly run --package xtask -- build-wasm \
-=======
 .PHONY: build-web
 build-web: ## Compile the Kimchi library into WebAssembly to be used in the browser
-		cargo +nightly xtask build-wasm \
->>>>>>> bd608bb5
+		cargo +nightly run --package xtask -- build-wasm \
 		--target web \
 		--out-dir ${PLONK_WASM_WEB_OUTDIR} \
 		--rust-version ${NIGHTLY_RUST_VERSION}
